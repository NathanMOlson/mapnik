--- conflicted
+++ resolved
@@ -75,17 +75,10 @@
         using pixfmt_comp_type = agg::pixfmt_custom_blend_rgba<blender_type, buf_type>;
         using renderer_base = agg::renderer_base<pixfmt_comp_type>;
         using renderer_type = agg::renderer_scanline_aa_solid<renderer_base>;
-<<<<<<< HEAD
-        using svg_renderer_type = svg::svg_renderer_agg<svg_path_adapter,
-                                                        svg_attribute_type,
-                                                        renderer_type,
-                                                        pixfmt_comp_type>;
-=======
         using svg_renderer_type = svg::renderer_agg<svg_path_adapter,
                                                     svg_attribute_type,
                                                     renderer_type,
                                                     pixfmt_comp_type>;
->>>>>>> 8d3c08f3
         ras_ptr_->reset();
         buf_type render_buffer(buf_.bytes(), buf_.width(), buf_.height(), buf_.row_size());
         pixfmt_comp_type pixf(render_buffer);
@@ -97,7 +90,8 @@
 
         agg::trans_affine offset_tr = thunk.tr_;
         offset_tr.translate(offset_.x, offset_.y);
-        render_vector_marker(svg_renderer, *ras_ptr_, renb, thunk.src_->bounding_box(), offset_tr, thunk.opacity_, thunk.snap_to_pixels_);
+        render_vector_marker(svg_renderer, *ras_ptr_, renb, thunk.src_->bounding_box(),
+                             offset_tr, thunk.opacity_, thunk.snap_to_pixels_);
     }
 
     virtual void operator()(raster_marker_render_thunk const& thunk)

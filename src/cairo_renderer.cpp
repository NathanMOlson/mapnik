--- conflicted
+++ resolved
@@ -990,7 +990,7 @@
 {
     typedef boost::mpl::vector<clip_line_tag, transform_tag,
                                offset_transform_tag, affine_transform_tag,
-                               smooth_tag, dash_tag, stroke_tag> conv_types;
+                               simplify_tag, smooth_tag, dash_tag, stroke_tag> conv_types;
     cairo_context context(context_);
     mapnik::stroke const& stroke_ = sym.get_stroke();
     context.set_operator(sym.comp_op());
@@ -1008,10 +1008,6 @@
     agg::trans_affine tr;
     evaluate_transform(tr, feature, sym.get_transform());
 
-<<<<<<< HEAD
-    box2d<double> ext = query_extent_ * 1.1;
-    typedef boost::mpl::vector<clip_line_tag, clip_poly_tag, transform_tag, offset_transform_tag, affine_transform_tag, simplify_tag, smooth_tag> conv_types;
-=======
     box2d<double> clipping_extent = query_extent_;
     if (sym.clip())
     {
@@ -1027,7 +1023,6 @@
         double y1 = query_extent_.maxy();
         clipping_extent.init(x0 - padding, y0 - padding, x1 + padding , y1 + padding);
     }
->>>>>>> 1454e3ea
     vertex_converter<box2d<double>, cairo_context, line_symbolizer,
                      CoordTransform, proj_transform, agg::trans_affine, conv_types>
         converter(clipping_extent,context,sym,t_,prj_trans,tr,scale_factor_);

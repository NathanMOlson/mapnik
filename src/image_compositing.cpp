/*****************************************************************************
 *
 * This file is part of Mapnik (c++ mapping toolkit)
 *
 * Copyright (C) 2011 Artem Pavlenko
 *
 * This library is free software; you can redistribute it and/or
 * modify it under the terms of the GNU Lesser General Public
 * License as published by the Free Software Foundation; either
 * version 2.1 of the License, or (at your option) any later version.
 *
 * This library is distributed in the hope that it will be useful,
 * but WITHOUT ANY WARRANTY; without even the implied warranty of
 * MERCHANTABILITY or FITNESS FOR A PARTICULAR PURPOSE.  See the GNU
 * Lesser General Public License for more details.
 *
 * You should have received a copy of the GNU Lesser General Public
 * License along with this library; if not, write to the Free Software
 * Foundation, Inc., 51 Franklin St, Fifth Floor, Boston, MA  02110-1301  USA
 *
 *****************************************************************************/

// mapnik
#include <mapnik/image_compositing.hpp>
#include <mapnik/image_data.hpp>

// boost
#include <boost/assign/list_of.hpp>
#include <boost/bimap.hpp>

// agg
#include "agg_rendering_buffer.h"
#include "agg_rasterizer_scanline_aa.h"
#include "agg_scanline_u.h"
#include "agg_renderer_scanline.h"
#include "agg_pixfmt_rgba.h"

namespace mapnik
{

typedef boost::bimap<composite_mode_e, std::string> comp_op_lookup_type;
static const comp_op_lookup_type comp_lookup = boost::assign::list_of<comp_op_lookup_type::relation>
    (clear,"clear")
    (src,"src")
    (dst,"dst")
    (src_over,"src-over")
    (dst_over,"dst-over")
    (src_in,"src-in")
    (dst_in,"dst-in")
    (src_out,"src-out")
    (dst_out,"dst-out")
    (src_atop,"src-atop")
    (dst_atop,"dst-atop")
    (_xor,"xor")
    (plus,"plus")
    (minus,"minus")
    (multiply,"multiply")
    (screen,"screen")
    (overlay,"overlay")
    (darken,"darken")
    (lighten,"lighten")
    (color_dodge,"color-dodge")
    (color_burn,"color-burn")
    (hard_light,"hard-light")
    (soft_light,"soft-light")
    (difference,"difference")
    (exclusion,"exclusion")
    (contrast,"contrast")
    (invert,"invert")
    (invert_rgb,"invert-rgb")
    (grain_merge,"grain-merge")
    (grain_extract,"grain-extract")
    (hue,"hue")
    (saturation,"saturation")
    (_color,"color")
<<<<<<< HEAD
    (_value,"value")
=======
    (luminosity,"luminosity")
    (color_spin,"color-spin")
>>>>>>> 396de8d0
    ;

boost::optional<composite_mode_e> comp_op_from_string(std::string const& name)
{
    boost::optional<composite_mode_e> mode;
    comp_op_lookup_type::right_const_iterator right_iter = comp_lookup.right.find(name);
    if (right_iter != comp_lookup.right.end())
    {
        mode.reset(right_iter->second);
    }
    return mode;
}

template <typename T1, typename T2>
void composite(T1 & im, T2 & im2, composite_mode_e mode,
               float opacity,
               int dx,
               int dy,
               bool premultiply_src,
               bool premultiply_dst)
{
    typedef agg::rgba8 color;
    typedef agg::order_rgba order;
    typedef agg::pixel32_type pixel_type;
    typedef agg::comp_op_adaptor_rgba<color, order> blender_type;
    typedef agg::pixfmt_custom_blend_rgba<blender_type, agg::rendering_buffer> pixfmt_type;
    typedef agg::renderer_base<pixfmt_type> renderer_type;

    agg::rendering_buffer source(im.getBytes(),im.width(),im.height(),im.width() * 4);
    agg::rendering_buffer mask(im2.getBytes(),im2.width(),im2.height(),im2.width() * 4);

    pixfmt_type pixf(source);
    pixf.comp_op(static_cast<agg::comp_op_e>(mode));

    agg::pixfmt_rgba32 pixf_mask(mask);
    if (premultiply_src)  pixf_mask.premultiply();
    if (premultiply_dst)  pixf.premultiply();
    renderer_type ren(pixf);
    // TODO - is this really opacity, or agg::cover?
    ren.blend_from(pixf_mask,0, dx,dy,unsigned(255*opacity));
}

template void composite<mapnik::image_data_32,mapnik::image_data_32>(mapnik::image_data_32&, mapnik::image_data_32& ,composite_mode_e, float, int, int, bool, bool);

}<|MERGE_RESOLUTION|>--- conflicted
+++ resolved
@@ -73,12 +73,8 @@
     (hue,"hue")
     (saturation,"saturation")
     (_color,"color")
-<<<<<<< HEAD
     (_value,"value")
-=======
-    (luminosity,"luminosity")
     (color_spin,"color-spin")
->>>>>>> 396de8d0
     ;
 
 boost::optional<composite_mode_e> comp_op_from_string(std::string const& name)

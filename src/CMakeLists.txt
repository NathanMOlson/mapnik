add_subdirectory(json)
add_subdirectory(wkt)

if(BUILD_SHARED_LIBS)
    # private as this should only be visibile when building, to dllexport/dllimport correctly
    target_compile_definitions(mapnik PRIVATE MAPNIK_EXPORTS)
endif()

target_link_libraries(mapnik PUBLIC mapnik::core mapnik::datasource-base)
target_link_libraries(mapnik PRIVATE 
    mapnik::agg
    # expr: if(BUILD_SHARED_PLUGINS == OFF && <target> is build) then add link target
    $<$<AND:$<NOT:$<BOOL:${BUILD_SHARED_PLUGINS}>>,$<TARGET_EXISTS:input-csv>>:input-csv>
    $<$<AND:$<NOT:$<BOOL:${BUILD_SHARED_PLUGINS}>>,$<TARGET_EXISTS:input-gdal>>:input-gdal>
    $<$<AND:$<NOT:$<BOOL:${BUILD_SHARED_PLUGINS}>>,$<TARGET_EXISTS:input-geobuf>>:input-geobuf>
    $<$<AND:$<NOT:$<BOOL:${BUILD_SHARED_PLUGINS}>>,$<TARGET_EXISTS:input-geojson>>:input-geojson>
    $<$<AND:$<NOT:$<BOOL:${BUILD_SHARED_PLUGINS}>>,$<TARGET_EXISTS:input-ogr>>:input-ogr>
    $<$<AND:$<NOT:$<BOOL:${BUILD_SHARED_PLUGINS}>>,$<TARGET_EXISTS:input-pgraster>>:input-pgraster>
    $<$<AND:$<NOT:$<BOOL:${BUILD_SHARED_PLUGINS}>>,$<TARGET_EXISTS:input-postgis>>:input-postgis>
    $<$<AND:$<NOT:$<BOOL:${BUILD_SHARED_PLUGINS}>>,$<TARGET_EXISTS:input-raster>>:input-raster>
    $<$<AND:$<NOT:$<BOOL:${BUILD_SHARED_PLUGINS}>>,$<TARGET_EXISTS:input-shape>>:input-shape>
    $<$<AND:$<NOT:$<BOOL:${BUILD_SHARED_PLUGINS}>>,$<TARGET_EXISTS:input-sqlite>>:input-sqlite>
    $<$<AND:$<NOT:$<BOOL:${BUILD_SHARED_PLUGINS}>>,$<TARGET_EXISTS:input-topojson>>:input-topojson>
)
target_compile_definitions(mapnik PRIVATE
    # expr: if(BUILD_SHARED_PLUGINS == OFF && <target> is build) then add build definition
    $<$<AND:$<NOT:$<BOOL:${BUILD_SHARED_PLUGINS}>>,$<TARGET_EXISTS:input-csv>>:MAPNIK_STATIC_PLUGIN_CSV>
    $<$<AND:$<NOT:$<BOOL:${BUILD_SHARED_PLUGINS}>>,$<TARGET_EXISTS:input-gdal>>:MAPNIK_STATIC_PLUGIN_GDAL>
    $<$<AND:$<NOT:$<BOOL:${BUILD_SHARED_PLUGINS}>>,$<TARGET_EXISTS:input-geobuf>>:MAPNIK_STATIC_PLUGIN_GEOBUF>
    $<$<AND:$<NOT:$<BOOL:${BUILD_SHARED_PLUGINS}>>,$<TARGET_EXISTS:input-geojson>>:MAPNIK_STATIC_PLUGIN_GEOJSON>
    $<$<AND:$<NOT:$<BOOL:${BUILD_SHARED_PLUGINS}>>,$<TARGET_EXISTS:input-ogr>>:MAPNIK_STATIC_PLUGIN_OGR>
    $<$<AND:$<NOT:$<BOOL:${BUILD_SHARED_PLUGINS}>>,$<TARGET_EXISTS:input-pgraster>>:MAPNIK_STATIC_PLUGIN_PGRASTER>
    $<$<AND:$<NOT:$<BOOL:${BUILD_SHARED_PLUGINS}>>,$<TARGET_EXISTS:input-postgis>>:MAPNIK_STATIC_PLUGIN_POSTGIS>
    $<$<AND:$<NOT:$<BOOL:${BUILD_SHARED_PLUGINS}>>,$<TARGET_EXISTS:input-raster>>:MAPNIK_STATIC_PLUGIN_RASTER>
    $<$<AND:$<NOT:$<BOOL:${BUILD_SHARED_PLUGINS}>>,$<TARGET_EXISTS:input-shape>>:MAPNIK_STATIC_PLUGIN_SHAPE>
    $<$<AND:$<NOT:$<BOOL:${BUILD_SHARED_PLUGINS}>>,$<TARGET_EXISTS:input-sqlite>>:MAPNIK_STATIC_PLUGIN_SQLITE>
    $<$<AND:$<NOT:$<BOOL:${BUILD_SHARED_PLUGINS}>>,$<TARGET_EXISTS:input-topojson>>:MAPNIK_STATIC_PLUGIN_TOPOJSON>

)

if(NOT BUILD_SHARED_PLUGINS)
    target_include_directories(mapnik PRIVATE "${PROJECT_SOURCE_DIR}/plugins")
endif()

<<<<<<< HEAD
set_target_properties(mapnik PROPERTIES 
    POSITION_INDEPENDENT_CODE ON
=======
set_target_properties(mapnik PROPERTIES
>>>>>>> 14a5cc7e
    DEBUG_POSTFIX "${MAPNIK_DEBUG_POSTFIX}"
    OUTPUT_NAME "mapnik"
    PREFIX "lib"
    IMPORT_PREFIX "lib" # for the archive on dll platforms
    VERSION ${MAPNIK_VERSION}
    # see https://github.com/mapnik/mapnik/pull/4248#issuecomment-925596509 => ABI compability only with the full version
    SOVERSION ${MAPNIK_VERSION}
    LIBRARY_OUTPUT_DIRECTORY "${MAPNIK_OUTPUT_DIR}"
    RUNTIME_OUTPUT_DIRECTORY "${MAPNIK_OUTPUT_DIR}"
    ARCHIVE_OUTPUT_DIRECTORY "${MAPNIK_OUTPUT_DIR}/lib"
    MSVC_RUNTIME_LIBRARY "MultiThreaded$<$<CONFIG:Debug>:Debug>$<$<BOOL:${BUILD_SHARED_CRT}>:DLL>"
)

if(MSVC)
    # disable some msvc warnings and enable bigobj
    # 4068 will warn about unknown definitions. Would not be needed if https://github.com/mapbox/geometry.hpp/pull/69 is merged.
    # 4661 warns about enum definitions. should be investigated at some point
    # 4910 warns about extern and dllexport at the same time. should be investigated at some point
    target_compile_options(mapnik PUBLIC "/bigobj" "/wd4068" "/wd4661" "/wd4910")
endif()


target_sources(mapnik PRIVATE
    cairo_io.cpp
    color_factory.cpp
    color.cpp
    config_error.cpp
    conversions_numeric.cpp
    conversions_string.cpp
    dasharray_parser.cpp
    datasource_cache_static.cpp
    datasource_cache.cpp
    debug.cpp
    expression_grammar_x3.cpp
    expression_node.cpp
    expression_string.cpp
    expression.cpp
    feature_kv_iterator.cpp
    feature_style_processor.cpp
    feature_type_style.cpp
    font_engine_freetype.cpp
    font_set.cpp
    fs.cpp
    function_call.cpp
    generate_image_filters.cpp
    gradient.cpp
    image_any.cpp
    image_compositing.cpp
    image_copy.cpp
    image_filter_grammar_x3.cpp
    image_options.cpp
    image_reader.cpp
    image_scaling.cpp
    image_util_jpeg.cpp
    image_util_png.cpp
    image_util_tiff.cpp
    image_util_webp.cpp
    image_util.cpp
    image_view_any.cpp
    image_view.cpp
    image.cpp
    layer.cpp
    load_map.cpp
    map.cpp
    mapnik.cpp
    mapped_memory_cache.cpp
    marker_cache.cpp
    marker_helpers.cpp
    memory_datasource.cpp
    palette.cpp
    params.cpp
    parse_image_filters.cpp
    parse_path.cpp
    parse_transform.cpp
    path_expression_grammar_x3.cpp
    plugin.cpp
    proj_transform_cache.cpp
    proj_transform.cpp
    projection.cpp
    raster_colorizer.cpp
    renderer_common.cpp
    request.cpp
    rule.cpp
    save_map.cpp
    scale_denominator.cpp
    simplify.cpp
    symbolizer_enumerations.cpp
    symbolizer_keys.cpp
    symbolizer.cpp
    transform_expression_grammar_x3.cpp
    transform_expression.cpp
    twkb.cpp
    unicode.cpp
    value.cpp
    vertex_adapters.cpp
    vertex_cache.cpp
    warp.cpp
    well_known_srs.cpp
    wkb.cpp
    xml_tree.cpp
)
target_sources(mapnik PRIVATE
    ../deps/agg/src/agg_arc.cpp
    ../deps/agg/src/agg_arrowhead.cpp
    ../deps/agg/src/agg_bezier_arc.cpp
    ../deps/agg/src/agg_bspline.cpp
    ../deps/agg/src/agg_curves.cpp
    ../deps/agg/src/agg_embedded_raster_fonts.cpp
    ../deps/agg/src/agg_gsv_text.cpp
    ../deps/agg/src/agg_image_filters.cpp
    ../deps/agg/src/agg_line_aa_basics.cpp
    ../deps/agg/src/agg_line_profile_aa.cpp
    ../deps/agg/src/agg_pixfmt_rgba.cpp
    ../deps/agg/src/agg_rounded_rect.cpp
    ../deps/agg/src/agg_sqrt_tables.cpp
    ../deps/agg/src/agg_trans_affine.cpp
    ../deps/agg/src/agg_trans_double_path.cpp
    ../deps/agg/src/agg_trans_single_path.cpp
    ../deps/agg/src/agg_trans_warp_magnifier.cpp
    ../deps/agg/src/agg_vcgen_bspline.cpp
    ../deps/agg/src/agg_vcgen_contour.cpp
    ../deps/agg/src/agg_vcgen_dash.cpp
    ../deps/agg/src/agg_vcgen_markers_term.cpp
    ../deps/agg/src/agg_vcgen_stroke.cpp
    ../deps/agg/src/agg_vpgen_clip_polygon.cpp
    ../deps/agg/src/agg_vpgen_clip_polyline.cpp
    ../deps/agg/src/agg_vpgen_segmentator.cpp
)
target_sources(mapnik PRIVATE
    agg/agg_renderer.cpp
    agg/process_building_symbolizer.cpp
    agg/process_debug_symbolizer.cpp
    agg/process_dot_symbolizer.cpp
    agg/process_group_symbolizer.cpp
    agg/process_line_pattern_symbolizer.cpp
    agg/process_line_symbolizer.cpp
    agg/process_markers_symbolizer.cpp
    agg/process_point_symbolizer.cpp
    agg/process_polygon_pattern_symbolizer.cpp
    agg/process_polygon_symbolizer.cpp
    agg/process_raster_symbolizer.cpp
    agg/process_shield_symbolizer.cpp
    agg/process_text_symbolizer.cpp
)

target_sources(mapnik PRIVATE
    css/css_color_grammar_x3.cpp
    css/css_grammar_x3.cpp
)

target_sources(mapnik PRIVATE
    geometry/box2d.cpp
    geometry/closest_point.cpp
    geometry/envelope.cpp
    geometry/interior.cpp
    geometry/polylabel.cpp
    geometry/reprojection.cpp
)

target_sources(mapnik PRIVATE
    renderer_common/pattern_alignment.cpp
    renderer_common/render_group_symbolizer.cpp
    renderer_common/render_markers_symbolizer.cpp
    renderer_common/render_pattern.cpp
    renderer_common/render_thunk_extractor.cpp
)

target_sources(mapnik PRIVATE
    svg/svg_parser.cpp
    svg/svg_path_grammar_x3.cpp
    svg/svg_path_parser.cpp
    svg/svg_points_parser.cpp
    svg/svg_transform_parser.cpp
)

target_sources(mapnik PRIVATE
    group/group_layout_manager.cpp
    group/group_rule.cpp
    group/group_symbolizer_helper.cpp
)

target_sources(mapnik PRIVATE
    text/color_font_renderer.cpp
    text/face.cpp
    text/font_feature_settings.cpp
    text/font_library.cpp
    text/glyph_positions.cpp
    text/itemizer.cpp
    text/placement_finder.cpp
    text/properties_util.cpp
    text/renderer.cpp
    text/scrptrun.cpp
    text/symbolizer_helpers.cpp
    text/text_layout.cpp
    text/text_line.cpp
    text/text_properties.cpp

    text/formatting/base.cpp
    text/formatting/format.cpp
    text/formatting/layout.cpp
    text/formatting/list.cpp
    text/formatting/registry.cpp
    text/formatting/text.cpp

    text/placements/base.cpp
    text/placements/dummy.cpp
    text/placements/list.cpp
    text/placements/registry.cpp
    text/placements/simple.cpp
)

target_sources(mapnik PRIVATE
    util/math.cpp
    util/utf_conv_win.cpp
    util/mapped_memory_file.cpp
)

if(USE_CAIRO)
    target_sources(mapnik PRIVATE
        cairo/cairo_context.cpp
        cairo/cairo_render_vector.cpp
        cairo/cairo_renderer.cpp
        cairo/process_building_symbolizer.cpp
        cairo/process_debug_symbolizer.cpp
        cairo/process_group_symbolizer.cpp
        cairo/process_line_pattern_symbolizer.cpp
        cairo/process_line_symbolizer.cpp
        cairo/process_markers_symbolizer.cpp
        cairo/process_point_symbolizer.cpp
        cairo/process_polygon_pattern_symbolizer.cpp
        cairo/process_polygon_symbolizer.cpp
        cairo/process_raster_symbolizer.cpp
        cairo/process_text_symbolizer.cpp
    )
endif()

if(USE_JPEG)
    target_sources(mapnik PRIVATE jpeg_reader.cpp)
endif()

if(USE_PNG)
    target_sources(mapnik PRIVATE png_reader.cpp)
endif()

if(USE_TIFF)
    target_sources(mapnik PRIVATE tiff_reader.cpp)
endif()

if(USE_WEBP)
    target_sources(mapnik PRIVATE 
        webp_reader.cpp 
        webp_io.cpp
    )
endif()

if(USE_GRID_RENDERER)
    target_sources(mapnik PRIVATE
        grid/grid_renderer.cpp
        grid/grid.cpp
        grid/process_building_symbolizer.cpp
        grid/process_group_symbolizer.cpp
        grid/process_line_pattern_symbolizer.cpp
        grid/process_line_symbolizer.cpp
        grid/process_markers_symbolizer.cpp
        grid/process_point_symbolizer.cpp
        grid/process_polygon_pattern_symbolizer.cpp
        grid/process_polygon_symbolizer.cpp
        grid/process_raster_symbolizer.cpp
        grid/process_shield_symbolizer.cpp
        grid/process_text_symbolizer.cpp
    )
endif()

if(USE_SVG_RENDERER)
    target_sources(mapnik PRIVATE
        svg/output/process_line_symbolizer.cpp
        svg/output/process_polygon_symbolizer.cpp
        svg/output/process_symbolizers.cpp
        svg/output/svg_generator.cpp
        svg/output/svg_output_attributes.cpp
        svg/output/svg_output_grammars.cpp
        svg/output/svg_renderer.cpp
    )
endif()

if(USE_LIBXML2)
    message(STATUS "adding libxml2_loader to compilation")
    target_sources(mapnik PRIVATE libxml2_loader.cpp)
else()
    message(STATUS "adding rapidxml_loader to compilation")
    target_sources(mapnik PRIVATE rapidxml_loader.cpp)
endif()

mapnik_install(mapnik)<|MERGE_RESOLUTION|>--- conflicted
+++ resolved
@@ -42,12 +42,8 @@
     target_include_directories(mapnik PRIVATE "${PROJECT_SOURCE_DIR}/plugins")
 endif()
 
-<<<<<<< HEAD
 set_target_properties(mapnik PROPERTIES 
     POSITION_INDEPENDENT_CODE ON
-=======
-set_target_properties(mapnik PROPERTIES
->>>>>>> 14a5cc7e
     DEBUG_POSTFIX "${MAPNIK_DEBUG_POSTFIX}"
     OUTPUT_NAME "mapnik"
     PREFIX "lib"
@@ -68,7 +64,6 @@
     # 4910 warns about extern and dllexport at the same time. should be investigated at some point
     target_compile_options(mapnik PUBLIC "/bigobj" "/wd4068" "/wd4661" "/wd4910")
 endif()
-
 
 target_sources(mapnik PRIVATE
     cairo_io.cpp

/*****************************************************************************
 *
 * This file is part of Mapnik (c++ mapping toolkit)
 *
 * Copyright (C) 2021 Artem Pavlenko
 *
 * This library is free software; you can redistribute it and/or
 * modify it under the terms of the GNU Lesser General Public
 * License as published by the Free Software Foundation; either
 * version 2.1 of the License, or (at your option) any later version.
 *
 * This library is distributed in the hope that it will be useful,
 * but WITHOUT ANY WARRANTY; without even the implied warranty of
 * MERCHANTABILITY or FITNESS FOR A PARTICULAR PURPOSE.  See the GNU
 * Lesser General Public License for more details.
 *
 * You should have received a copy of the GNU Lesser General Public
 * License along with this library; if not, write to the Free Software
 * Foundation, Inc., 51 Franklin St, Fifth Floor, Boston, MA  02110-1301  USA
 *
 *****************************************************************************/

// mapnik
#include <mapnik/debug.hpp>
#include <mapnik/image_reader.hpp>
#include <mapnik/util/char_array_buffer.hpp>
extern "C" {
#include <tiffio.h>
}

#if defined(MAPNIK_MEMORY_MAPPED_FILE)
#include <mapnik/warning.hpp>
MAPNIK_DISABLE_WARNING_PUSH
#include <mapnik/warning_ignore.hpp>
#include <boost/interprocess/mapped_region.hpp>
#include <boost/interprocess/streams/bufferstream.hpp>
MAPNIK_DISABLE_WARNING_POP
#include <mapnik/mapped_memory_cache.hpp>
#endif
#include "tiff_reader.hpp"

// stl
#include <memory>
#include <fstream>
#include <algorithm>

namespace mapnik {
namespace detail {

toff_t tiff_seek_proc(thandle_t handle, toff_t off, int whence)
{
    std::istream* in = reinterpret_cast<std::istream*>(handle);

    switch (whence)
    {
        case SEEK_SET:
            in->seekg(off, std::ios_base::beg);
            break;
        case SEEK_CUR:
            in->seekg(off, std::ios_base::cur);
            break;
        case SEEK_END:
            in->seekg(off, std::ios_base::end);
            break;
    }
    return static_cast<toff_t>(in->tellg());
}

int tiff_close_proc(thandle_t)
{
    return 0;
}

toff_t tiff_size_proc(thandle_t handle)
{
    std::istream* in = reinterpret_cast<std::istream*>(handle);
    std::ios::pos_type pos = in->tellg();
    in->seekg(0, std::ios::end);
    std::ios::pos_type len = in->tellg();
    in->seekg(pos);
    return static_cast<toff_t>(len);
}

tsize_t tiff_read_proc(thandle_t handle, tdata_t buf, tsize_t size)
{
    std::istream* in = reinterpret_cast<std::istream*>(handle);
    std::streamsize request_size = size;
    if (static_cast<tsize_t>(request_size) != size)
        return static_cast<tsize_t>(-1);
    in->read(reinterpret_cast<char*>(buf), request_size);
    return static_cast<tsize_t>(in->gcount());
}

<<<<<<< HEAD
static tsize_t tiff_write_proc(thandle_t, tdata_t, tsize_t)
=======
tsize_t tiff_write_proc(thandle_t , tdata_t , tsize_t)
>>>>>>> 7df7e16c
{
    return 0;
}

<<<<<<< HEAD
static void tiff_unmap_proc(thandle_t, tdata_t, toff_t) {}

static int tiff_map_proc(thandle_t, tdata_t*, toff_t*)
{
    return 0;
}

template<typename T>
struct tiff_io_traits
{
    using input_stream_type = std::istream;
};

#if defined(MAPNIK_MEMORY_MAPPED_FILE)
template<>
struct tiff_io_traits<boost::interprocess::ibufferstream>
{
    using input_stream_type = boost::interprocess::ibufferstream;
};
#endif
} // namespace detail

template<typename T>
class tiff_reader : public image_reader
{
    using tiff_ptr = std::shared_ptr<TIFF>;
    using source_type = T;
    using input_stream = typename detail::tiff_io_traits<source_type>::input_stream_type;
#if defined(MAPNIK_MEMORY_MAPPED_FILE)
    mapnik::mapped_region_ptr mapped_region_;
#endif

    struct tiff_closer
    {
        void operator()(TIFF* tif)
        {
            if (tif != 0)
                TIFFClose(tif);
        }
    };

  private:
    source_type source_;
    input_stream stream_;
    tiff_ptr tif_;
    int read_method_;
    int rows_per_strip_;
    int tile_width_;
    int tile_height_;
    std::size_t width_;
    std::size_t height_;
    boost::optional<box2d<double>> bbox_;
    unsigned bps_;
    unsigned sample_format_;
    unsigned photometric_;
    unsigned bands_;
    unsigned planar_config_;
    unsigned compression_;
    bool has_alpha_;
    bool is_tiled_;

  public:
    enum TiffType { generic = 1, stripped, tiled };
    explicit tiff_reader(std::string const& filename);
    tiff_reader(char const* data, std::size_t size);
    virtual ~tiff_reader();
    unsigned width() const final;
    unsigned height() const final;
    boost::optional<box2d<double>> bounding_box() const final;
    inline bool has_alpha() const final { return has_alpha_; }
    void read(unsigned x, unsigned y, image_rgba8& image) final;
    image_any read(unsigned x, unsigned y, unsigned width, unsigned height) final;
    // methods specific to tiff reader
    unsigned bits_per_sample() const { return bps_; }
    unsigned sample_format() const { return sample_format_; }
    unsigned photometric() const { return photometric_; }
    bool is_tiled() const { return is_tiled_; }
    unsigned tile_width() const { return tile_width_; }
    unsigned tile_height() const { return tile_height_; }
    unsigned rows_per_strip() const { return rows_per_strip_; }
    unsigned planar_config() const { return planar_config_; }
    unsigned compression() const { return compression_; }

  private:
    tiff_reader(const tiff_reader&);
    tiff_reader& operator=(const tiff_reader&);
    void init();

    template<typename ImageData>
    void read_generic(std::size_t x, std::size_t y, ImageData& image);

    template<typename ImageData>
    void read_stripped(std::size_t x, std::size_t y, ImageData& image);

    template<typename ImageData>
    void read_tiled(std::size_t x, std::size_t y, ImageData& image);

    template<typename ImageData>
    image_any read_any_gray(std::size_t x, std::size_t y, std::size_t width, std::size_t height);

    TIFF* open(std::istream& input);
};

namespace {

=======
void tiff_unmap_proc(thandle_t, tdata_t, toff_t)
{
}

int tiff_map_proc(thandle_t, tdata_t* , toff_t*)
{
    return 0;
}
}

namespace
{
    
>>>>>>> 7df7e16c
image_reader* create_tiff_reader(std::string const& filename)
{
#if defined(MAPNIK_MEMORY_MAPPED_FILE)
    return new tiff_reader<boost::interprocess::ibufferstream>(filename);
#else
    return new tiff_reader<std::filebuf>(filename);
#endif
}

image_reader* create_tiff_reader2(char const* data, std::size_t size)
{
    return new tiff_reader<mapnik::util::char_array_buffer>(data, size);
}

const bool registered = register_image_reader("tiff", create_tiff_reader);
const bool registered2 = register_image_reader("tiff", create_tiff_reader2);

} // namespace

<<<<<<< HEAD
template<typename T>
tiff_reader<T>::tiff_reader(std::string const& filename)
    :
#if defined(MAPNIK_MEMORY_MAPPED_FILE)
    stream_()
    ,
#else
    source_()
    , stream_(&source_)
    ,
#endif

    tif_(nullptr)
    , read_method_(generic)
    , rows_per_strip_(0)
    , tile_width_(0)
    , tile_height_(0)
    , width_(0)
    , height_(0)
    , bps_(0)
    , sample_format_(SAMPLEFORMAT_UINT)
    , photometric_(0)
    , bands_(1)
    , planar_config_(PLANARCONFIG_CONTIG)
    , compression_(COMPRESSION_NONE)
    , has_alpha_(false)
    , is_tiled_(false)
{
#if defined(MAPNIK_MEMORY_MAPPED_FILE)
    boost::optional<mapnik::mapped_region_ptr> memory = mapnik::mapped_memory_cache::instance().find(filename, true);

    if (memory)
    {
        mapped_region_ = *memory;
        stream_.buffer(static_cast<char*>(mapped_region_->get_address()), mapped_region_->get_size());
    }
    else
    {
        throw image_reader_exception("could not create file mapping for " + filename);
    }
#else
    source_.open(filename, std::ios_base::in | std::ios_base::binary);
#endif
    if (!stream_)
        throw image_reader_exception("TIFF reader: cannot open file " + filename);
    init();
}

template<typename T>
tiff_reader<T>::tiff_reader(char const* data, std::size_t size)
    : source_(data, size)
    , stream_(&source_)
    , tif_(nullptr)
    , read_method_(generic)
    , rows_per_strip_(0)
    , tile_width_(0)
    , tile_height_(0)
    , width_(0)
    , height_(0)
    , bps_(0)
    , sample_format_(SAMPLEFORMAT_UINT)
    , photometric_(0)
    , bands_(1)
    , planar_config_(PLANARCONFIG_CONTIG)
    , compression_(COMPRESSION_NONE)
    , has_alpha_(false)
    , is_tiled_(false)
{
    if (!stream_)
        throw image_reader_exception("TIFF reader: cannot open image stream ");
    init();
}

template<typename T>
void tiff_reader<T>::init()
{
    // avoid calling TIFFs global structures
    TIFFSetWarningHandler(0);
    TIFFSetErrorHandler(0);

    TIFF* tif = open(stream_);

    if (!tif)
        throw image_reader_exception("Can't open tiff file");

    TIFFGetField(tif, TIFFTAG_BITSPERSAMPLE, &bps_);
    TIFFGetField(tif, TIFFTAG_SAMPLEFORMAT, &sample_format_);
    TIFFGetField(tif, TIFFTAG_PHOTOMETRIC, &photometric_);
    TIFFGetField(tif, TIFFTAG_SAMPLESPERPIXEL, &bands_);

    MAPNIK_LOG_DEBUG(tiff_reader) << "bits per sample: " << bps_;
    MAPNIK_LOG_DEBUG(tiff_reader) << "sample format: " << sample_format_;
    MAPNIK_LOG_DEBUG(tiff_reader) << "photometric: " << photometric_;
    MAPNIK_LOG_DEBUG(tiff_reader) << "bands: " << bands_;

    TIFFGetField(tif, TIFFTAG_IMAGEWIDTH, &width_);
    TIFFGetField(tif, TIFFTAG_IMAGELENGTH, &height_);

    TIFFGetField(tif, TIFFTAG_PLANARCONFIG, &planar_config_);
    TIFFGetField(tif, TIFFTAG_COMPRESSION, &compression_);

    std::uint16_t orientation;
    if (TIFFGetField(tif, TIFFTAG_ORIENTATION, &orientation) == 0)
    {
        orientation = 1;
    }
    MAPNIK_LOG_DEBUG(tiff_reader) << "orientation: " << orientation;
    MAPNIK_LOG_DEBUG(tiff_reader) << "planar-config: " << planar_config_;
    is_tiled_ = TIFFIsTiled(tif);

    if (is_tiled_)
    {
        TIFFGetField(tif, TIFFTAG_TILEWIDTH, &tile_width_);
        TIFFGetField(tif, TIFFTAG_TILELENGTH, &tile_height_);
        MAPNIK_LOG_DEBUG(tiff_reader) << "tiff is tiled";
        read_method_ = tiled;
    }
    else if (TIFFGetField(tif, TIFFTAG_ROWSPERSTRIP, &rows_per_strip_) != 0)
    {
        MAPNIK_LOG_DEBUG(tiff_reader) << "tiff is stripped";
        read_method_ = stripped;
    }
    // TIFFTAG_EXTRASAMPLES
    uint16 extrasamples = 0;
    uint16* sampleinfo = nullptr;
    if (TIFFGetField(tif, TIFFTAG_EXTRASAMPLES, &extrasamples, &sampleinfo))
    {
        has_alpha_ = true;
        if (extrasamples > 0 && sampleinfo[0] == EXTRASAMPLE_UNSPECIFIED)
        {
            throw image_reader_exception("Unspecified provided for extra samples to tiff reader.");
        }
    }
    // Try extracting bounding box from geoTIFF tags
    {
        uint16 count = 0;
        double* pixelscale;
        double* tilepoint;
        if (TIFFGetField(tif, 33550, &count, &pixelscale) == 1 && count == 3 &&
            TIFFGetField(tif, 33922, &count, &tilepoint) == 1 && count == 6)
        {
            MAPNIK_LOG_DEBUG(tiff_reader)
              << "PixelScale:" << pixelscale[0] << "," << pixelscale[1] << "," << pixelscale[2];
            MAPNIK_LOG_DEBUG(tiff_reader) << "TilePoint:" << tilepoint[0] << "," << tilepoint[1] << "," << tilepoint[2];
            MAPNIK_LOG_DEBUG(tiff_reader) << "          " << tilepoint[3] << "," << tilepoint[4] << "," << tilepoint[5];

            // assuming upper-left
            double lox = tilepoint[3];
            double loy = tilepoint[4];
            double hix = lox + pixelscale[0] * width_;
            double hiy = loy - pixelscale[1] * height_;
            bbox_.reset(box2d<double>(lox, loy, hix, hiy));
            MAPNIK_LOG_DEBUG(tiff_reader) << "Bounding Box:" << *bbox_;
        }
    }
    if (!is_tiled_ && compression_ == COMPRESSION_NONE && planar_config_ == PLANARCONFIG_CONTIG)
    {
        if (height_ > 128 * 1024 * 1024)
        {
            std::size_t line_size = (bands_ * width_ * bps_ + 7) / 8;
            std::size_t default_strip_height = 8192 / line_size;
            if (default_strip_height == 0)
                default_strip_height = 1;
            std::size_t num_strips = height_ / default_strip_height;
            if (num_strips > 128 * 1024 * 1024)
            {
                throw image_reader_exception("Can't allocate tiff");
            }
        }
    }
}

template<typename T>
tiff_reader<T>::~tiff_reader()
{}

template<typename T>
unsigned tiff_reader<T>::width() const
{
    return width_;
}

template<typename T>
unsigned tiff_reader<T>::height() const
{
    return height_;
}

template<typename T>
boost::optional<box2d<double>> tiff_reader<T>::bounding_box() const
{
    return bbox_;
}

template<typename T>
void tiff_reader<T>::read(unsigned x, unsigned y, image_rgba8& image)
{
    if (read_method_ == stripped)
    {
        read_stripped(static_cast<std::size_t>(x), static_cast<std::size_t>(y), image);
    }
    else if (read_method_ == tiled)
    {
        read_tiled(static_cast<std::size_t>(x), static_cast<std::size_t>(y), image);
    }
    else
    {
        read_generic(static_cast<std::size_t>(x), static_cast<std::size_t>(y), image);
    }
}

template<typename T>
template<typename ImageData>
image_any tiff_reader<T>::read_any_gray(std::size_t x0, std::size_t y0, std::size_t width, std::size_t height)
{
    using image_type = ImageData;
    using pixel_type = typename image_type::pixel_type;
    if (read_method_ == tiled)
    {
        image_type data(width, height);
        read_tiled<image_type>(x0, y0, data);
        return image_any(std::move(data));
    }
    else if (read_method_ == stripped)
    {
        image_type data(width, height);
        read_stripped<image_type>(x0, y0, data);
        return image_any(std::move(data));
    }
    else
    {
        TIFF* tif = open(stream_);
        if (tif)
        {
            image_type data(width, height);
            std::size_t block_size = rows_per_strip_ > 0 ? rows_per_strip_ : tile_height_;
            std::size_t start_y = y0 - y0 % block_size;
            std::size_t end_y = std::min(y0 + height, height_);
            std::size_t start_x = x0;
            std::size_t end_x = std::min(x0 + width, width_);
            std::size_t element_size = sizeof(pixel_type);
            MAPNIK_LOG_DEBUG(tiff_reader) << "SCANLINE SIZE=" << TIFFScanlineSize(tif);
            std::size_t size_to_allocate = (TIFFScanlineSize(tif) + element_size - 1) / element_size;
            std::unique_ptr<pixel_type[]> const scanline(new pixel_type[size_to_allocate]);
            if (planar_config_ == PLANARCONFIG_CONTIG)
            {
                for (std::size_t y = start_y; y < end_y; ++y)
                {
                    // we have to read all scanlines sequentially from start_y
                    // to be able to use scanline interface with compressed blocks.
                    if (-1 != TIFFReadScanline(tif, scanline.get(), y) && (y >= y0))
                    {
                        pixel_type* row = data.get_row(y - y0);
                        if (bands_ == 1)
                        {
                            std::transform(scanline.get() + start_x,
                                           scanline.get() + end_x,
                                           row,
                                           [](pixel_type const& p) { return p; });
                        }
                        else if (size_to_allocate == bands_ * width_)
                        {
                            // bands_ > 1 => packed bands in grayscale image e.g an extra alpha channel.
                            // Just pick first one for now.
                            pixel_type* buf = scanline.get() + start_x * bands_;
                            std::size_t x_index = 0;
                            for (std::size_t j = 0; j < end_x * bands_; ++j)
                            {
                                if (x_index >= width)
                                    break;
                                if (j % bands_ == 0)
                                {
                                    row[x_index++] = buf[j];
                                }
                            }
                        }
                    }
                }
            }
            else if (planar_config_ == PLANARCONFIG_SEPARATE)
            {
                for (std::size_t s = 0; s < bands_; ++s)
                {
                    for (std::size_t y = start_y; y < end_y; ++y)
                    {
                        if (-1 != TIFFReadScanline(tif, scanline.get(), y) && (y >= y0))
                        {
                            pixel_type* row = data.get_row(y - y0);
                            std::transform(scanline.get() + start_x,
                                           scanline.get() + end_x,
                                           row,
                                           [](pixel_type const& p) { return p; });
                        }
                    }
                }
            }
            return image_any(std::move(data));
        }
    }
    return image_any();
}

namespace detail {

struct rgb8
{
    std::uint8_t r;
    std::uint8_t g;
    std::uint8_t b;
};

struct rgb8_to_rgba8
{
    std::uint32_t operator()(rgb8 const& in) const { return ((255 << 24) | (in.r) | (in.g << 8) | (in.b << 16)); }
};

template<typename T>
struct tiff_reader_traits
{
    using image_type = T;
    using pixel_type = typename image_type::pixel_type;

    constexpr static bool reverse = false;
    static bool read_tile(TIFF* tif,
                          std::size_t x,
                          std::size_t y,
                          pixel_type* buf,
                          std::size_t tile_width,
                          std::size_t tile_height)
    {
        std::uint32_t tile_size = TIFFTileSize(tif);
        return (TIFFReadEncodedTile(tif, TIFFComputeTile(tif, x, y, 0, 0), buf, tile_size) != -1);
    }

    static bool
      read_strip(TIFF* tif, std::size_t y, std::size_t rows_per_strip, std::size_t strip_width, pixel_type* buf)
    {
        return (TIFFReadEncodedStrip(tif, y / rows_per_strip, buf, -1) != -1);
    }
};

// default specialization that expands into RGBA
template<>
struct tiff_reader_traits<image_rgba8>
{
    using image_type = image_rgba8;
    using pixel_type = std::uint32_t;
    constexpr static bool reverse = true;
    static bool read_tile(TIFF* tif,
                          std::size_t x0,
                          std::size_t y0,
                          pixel_type* buf,
                          std::size_t tile_width,
                          std::size_t tile_height)
    {
        return (TIFFReadRGBATile(tif, x0, y0, buf) != 0);
    }

    static bool
      read_strip(TIFF* tif, std::size_t y, std::size_t rows_per_strip, std::size_t strip_width, pixel_type* buf)
    {
        return (TIFFReadRGBAStrip(tif, y, buf) != 0);
    }
};

} // namespace detail

template<typename T>
image_any tiff_reader<T>::read(unsigned x, unsigned y, unsigned width, unsigned height)
{
    if (width > 10000 || height > 10000)
    {
        throw image_reader_exception("Can't allocate tiff > 10000x10000");
    }
    std::size_t x0 = static_cast<std::size_t>(x);
    std::size_t y0 = static_cast<std::size_t>(y);
    switch (photometric_)
    {
        case PHOTOMETRIC_MINISBLACK:
        case PHOTOMETRIC_MINISWHITE: {
            switch (bps_)
            {
                case 8: {
                    switch (sample_format_)
                    {
                        case SAMPLEFORMAT_UINT: {
                            return read_any_gray<image_gray8>(x0, y0, width, height);
                        }
                        case SAMPLEFORMAT_INT: {
                            return read_any_gray<image_gray8s>(x0, y0, width, height);
                        }
                        default: {
                            throw image_reader_exception(
                              "tiff_reader: This sample format is not supported for this bits per sample");
                        }
                    }
                }
                case 16: {
                    switch (sample_format_)
                    {
                        case SAMPLEFORMAT_UINT: {
                            return read_any_gray<image_gray16>(x0, y0, width, height);
                        }
                        case SAMPLEFORMAT_INT: {
                            return read_any_gray<image_gray16s>(x0, y0, width, height);
                        }
                        default: {
                            throw image_reader_exception(
                              "tiff_reader: This sample format is not supported for this bits per sample");
                        }
                    }
                }
                case 32: {
                    switch (sample_format_)
                    {
                        case SAMPLEFORMAT_UINT: {
                            return read_any_gray<image_gray32>(x0, y0, width, height);
                        }
                        case SAMPLEFORMAT_INT: {
                            return read_any_gray<image_gray32s>(x0, y0, width, height);
                        }
                        case SAMPLEFORMAT_IEEEFP: {
                            return read_any_gray<image_gray32f>(x0, y0, width, height);
                        }
                        default: {
                            throw image_reader_exception(
                              "tiff_reader: This sample format is not supported for this bits per sample");
                        }
                    }
                }
                case 64: {
                    switch (sample_format_)
                    {
                        case SAMPLEFORMAT_UINT: {
                            return read_any_gray<image_gray64>(x0, y0, width, height);
                        }
                        case SAMPLEFORMAT_INT: {
                            return read_any_gray<image_gray64s>(x0, y0, width, height);
                        }
                        case SAMPLEFORMAT_IEEEFP: {
                            return read_any_gray<image_gray64f>(x0, y0, width, height);
                        }
                        default: {
                            throw image_reader_exception(
                              "tiff_reader: This sample format is not supported for this bits per sample");
                        }
                    }
                }
            }
        }
        default: {
            // PHOTOMETRIC_PALETTE = 3;
            // PHOTOMETRIC_MASK = 4;
            // PHOTOMETRIC_SEPARATED = 5;
            // PHOTOMETRIC_YCBCR = 6;
            // PHOTOMETRIC_CIELAB = 8;
            // PHOTOMETRIC_ICCLAB = 9;
            // PHOTOMETRIC_ITULAB = 10;
            // PHOTOMETRIC_LOGL = 32844;
            // PHOTOMETRIC_LOGLUV = 32845;
            image_rgba8 data(width, height, true, true);
            read(x0, y0, data);
            return image_any(std::move(data));
        }
    }
    return image_any();
}

template<typename T>
template<typename ImageData>
void tiff_reader<T>::read_generic(std::size_t, std::size_t, ImageData&)
{
    throw image_reader_exception("tiff_reader: TODO - tiff is not stripped or tiled");
}

template<typename T>
template<typename ImageData>
void tiff_reader<T>::read_tiled(std::size_t x0, std::size_t y0, ImageData& image)
{
    using pixel_type = typename detail::tiff_reader_traits<ImageData>::pixel_type;

    TIFF* tif = open(stream_);
    if (tif)
    {
        std::uint32_t tile_size = TIFFTileSize(tif);
        std::unique_ptr<pixel_type[]> tile(new pixel_type[tile_size]);
        std::size_t width = image.width();
        std::size_t height = image.height();
        std::size_t start_y = (y0 / tile_height_) * tile_height_;
        std::size_t end_y = ((y0 + height) / tile_height_ + 1) * tile_height_;
        std::size_t start_x = (x0 / tile_width_) * tile_width_;
        std::size_t end_x = ((x0 + width) / tile_width_ + 1) * tile_width_;
        end_y = std::min(end_y, height_);
        end_x = std::min(end_x, width_);
        bool pick_first_band =
          (bands_ > 1) && (tile_size / (tile_width_ * tile_height_ * sizeof(pixel_type)) == bands_);
        for (std::size_t y = start_y; y < end_y; y += tile_height_)
        {
            std::size_t ty0 = std::max(y0, y) - y;
            std::size_t ty1 = std::min(height + y0, y + tile_height_) - y;

            for (std::size_t x = start_x; x < end_x; x += tile_width_)
            {
                if (!detail::tiff_reader_traits<ImageData>::read_tile(tif, x, y, tile.get(), tile_width_, tile_height_))
                {
                    MAPNIK_LOG_DEBUG(tiff_reader)
                      << "read_tile(...) failed at " << x << "/" << y << " for " << width_ << "/" << height_ << "\n";
                    break;
                }
                if (pick_first_band)
                {
                    std::uint32_t size = tile_width_ * tile_height_ * sizeof(pixel_type);
                    for (std::uint32_t n = 0; n < size; ++n)
                    {
                        tile[n] = tile[n * bands_];
                    }
                }
                std::size_t tx0 = std::max(x0, x);
                std::size_t tx1 = std::min(width + x0, x + tile_width_);
                std::size_t row_index = y + ty0 - y0;

                if (detail::tiff_reader_traits<ImageData>::reverse)
                {
                    for (std::size_t ty = ty0; ty < ty1; ++ty, ++row_index)
                    {
                        // This is in reverse because the TIFFReadRGBATile reads are inverted
                        image.set_row(row_index,
                                      tx0 - x0,
                                      tx1 - x0,
                                      &tile[(tile_height_ - ty - 1) * tile_width_ + tx0 - x]);
                    }
                }
                else
                {
                    for (std::size_t ty = ty0; ty < ty1; ++ty, ++row_index)
                    {
                        image.set_row(row_index, tx0 - x0, tx1 - x0, &tile[ty * tile_width_ + tx0 - x]);
                    }
                }
            }
        }
    }
}

template<typename T>
template<typename ImageData>
void tiff_reader<T>::read_stripped(std::size_t x0, std::size_t y0, ImageData& image)
{
    using pixel_type = typename detail::tiff_reader_traits<ImageData>::pixel_type;
    TIFF* tif = open(stream_);
    if (tif)
    {
        std::uint32_t strip_size = TIFFStripSize(tif);
        std::unique_ptr<pixel_type[]> strip(new pixel_type[strip_size]);
        std::size_t width = image.width();
        std::size_t height = image.height();

        std::size_t start_y = (y0 / rows_per_strip_) * rows_per_strip_;
        std::size_t end_y = std::min(y0 + height, height_);
        std::size_t tx0, tx1, ty0, ty1;
        tx0 = x0;
        tx1 = std::min(width + x0, width_);
        std::size_t row = 0;
        bool pick_first_band = (bands_ > 1) && (strip_size / (width_ * rows_per_strip_ * sizeof(pixel_type)) == bands_);
        for (std::size_t y = start_y; y < end_y; y += rows_per_strip_)
        {
            ty0 = std::max(y0, y) - y;
            ty1 = std::min(end_y, y + rows_per_strip_) - y;

            if (!detail::tiff_reader_traits<ImageData>::read_strip(tif, y, rows_per_strip_, width_, strip.get()))
            {
                MAPNIK_LOG_DEBUG(tiff_reader)
                  << "TIFFRead(Encoded|RGBA)Strip failed at " << y << " for " << width_ << "/" << height_ << "\n";
                break;
            }
            if (pick_first_band)
            {
                std::uint32_t size = width_ * rows_per_strip_ * sizeof(pixel_type);
                for (std::uint32_t n = 0; n < size; ++n)
                {
                    strip[n] = strip[bands_ * n];
                }
            }

            if (detail::tiff_reader_traits<ImageData>::reverse)
            {
                std::size_t num_rows = std::min(height_ - y, static_cast<std::size_t>(rows_per_strip_));
                for (std::size_t ty = ty0; ty < ty1; ++ty)
                {
                    // This is in reverse because the TIFFReadRGBAStrip reads are inverted
                    image.set_row(row++, tx0 - x0, tx1 - x0, &strip[(num_rows - ty - 1) * width_ + tx0]);
                }
            }
            else
            {
                for (std::size_t ty = ty0; ty < ty1; ++ty)
                {
                    image.set_row(row++, tx0 - x0, tx1 - x0, &strip[ty * width_ + tx0]);
                }
            }
        }
    }
}

template<typename T>
TIFF* tiff_reader<T>::open(std::istream& input)
{
    if (!tif_)
    {
        tif_ = tiff_ptr(TIFFClientOpen("tiff_input_stream",
                                       "rcm",
                                       reinterpret_cast<thandle_t>(&input),
                                       detail::tiff_read_proc,
                                       detail::tiff_write_proc,
                                       detail::tiff_seek_proc,
                                       detail::tiff_close_proc,
                                       detail::tiff_size_proc,
                                       detail::tiff_map_proc,
                                       detail::tiff_unmap_proc),
                        tiff_closer());
    }
    return tif_.get();
}
=======

>>>>>>> 7df7e16c

} // namespace mapnik<|MERGE_RESOLUTION|>--- conflicted
+++ resolved
@@ -91,136 +91,21 @@
     return static_cast<tsize_t>(in->gcount());
 }
 
-<<<<<<< HEAD
-static tsize_t tiff_write_proc(thandle_t, tdata_t, tsize_t)
-=======
-tsize_t tiff_write_proc(thandle_t , tdata_t , tsize_t)
->>>>>>> 7df7e16c
+tsize_t tiff_write_proc(thandle_t, tdata_t, tsize_t)
 {
     return 0;
 }
 
-<<<<<<< HEAD
-static void tiff_unmap_proc(thandle_t, tdata_t, toff_t) {}
+void tiff_unmap_proc(thandle_t, tdata_t, toff_t) {}
 
-static int tiff_map_proc(thandle_t, tdata_t*, toff_t*)
+int tiff_map_proc(thandle_t, tdata_t*, toff_t*)
 {
     return 0;
 }
-
-template<typename T>
-struct tiff_io_traits
-{
-    using input_stream_type = std::istream;
-};
-
-#if defined(MAPNIK_MEMORY_MAPPED_FILE)
-template<>
-struct tiff_io_traits<boost::interprocess::ibufferstream>
-{
-    using input_stream_type = boost::interprocess::ibufferstream;
-};
-#endif
 } // namespace detail
-
-template<typename T>
-class tiff_reader : public image_reader
-{
-    using tiff_ptr = std::shared_ptr<TIFF>;
-    using source_type = T;
-    using input_stream = typename detail::tiff_io_traits<source_type>::input_stream_type;
-#if defined(MAPNIK_MEMORY_MAPPED_FILE)
-    mapnik::mapped_region_ptr mapped_region_;
-#endif
-
-    struct tiff_closer
-    {
-        void operator()(TIFF* tif)
-        {
-            if (tif != 0)
-                TIFFClose(tif);
-        }
-    };
-
-  private:
-    source_type source_;
-    input_stream stream_;
-    tiff_ptr tif_;
-    int read_method_;
-    int rows_per_strip_;
-    int tile_width_;
-    int tile_height_;
-    std::size_t width_;
-    std::size_t height_;
-    boost::optional<box2d<double>> bbox_;
-    unsigned bps_;
-    unsigned sample_format_;
-    unsigned photometric_;
-    unsigned bands_;
-    unsigned planar_config_;
-    unsigned compression_;
-    bool has_alpha_;
-    bool is_tiled_;
-
-  public:
-    enum TiffType { generic = 1, stripped, tiled };
-    explicit tiff_reader(std::string const& filename);
-    tiff_reader(char const* data, std::size_t size);
-    virtual ~tiff_reader();
-    unsigned width() const final;
-    unsigned height() const final;
-    boost::optional<box2d<double>> bounding_box() const final;
-    inline bool has_alpha() const final { return has_alpha_; }
-    void read(unsigned x, unsigned y, image_rgba8& image) final;
-    image_any read(unsigned x, unsigned y, unsigned width, unsigned height) final;
-    // methods specific to tiff reader
-    unsigned bits_per_sample() const { return bps_; }
-    unsigned sample_format() const { return sample_format_; }
-    unsigned photometric() const { return photometric_; }
-    bool is_tiled() const { return is_tiled_; }
-    unsigned tile_width() const { return tile_width_; }
-    unsigned tile_height() const { return tile_height_; }
-    unsigned rows_per_strip() const { return rows_per_strip_; }
-    unsigned planar_config() const { return planar_config_; }
-    unsigned compression() const { return compression_; }
-
-  private:
-    tiff_reader(const tiff_reader&);
-    tiff_reader& operator=(const tiff_reader&);
-    void init();
-
-    template<typename ImageData>
-    void read_generic(std::size_t x, std::size_t y, ImageData& image);
-
-    template<typename ImageData>
-    void read_stripped(std::size_t x, std::size_t y, ImageData& image);
-
-    template<typename ImageData>
-    void read_tiled(std::size_t x, std::size_t y, ImageData& image);
-
-    template<typename ImageData>
-    image_any read_any_gray(std::size_t x, std::size_t y, std::size_t width, std::size_t height);
-
-    TIFF* open(std::istream& input);
-};
 
 namespace {
 
-=======
-void tiff_unmap_proc(thandle_t, tdata_t, toff_t)
-{
-}
-
-int tiff_map_proc(thandle_t, tdata_t* , toff_t*)
-{
-    return 0;
-}
-}
-
-namespace
-{
-    
->>>>>>> 7df7e16c
 image_reader* create_tiff_reader(std::string const& filename)
 {
 #if defined(MAPNIK_MEMORY_MAPPED_FILE)
@@ -240,632 +125,4 @@
 
 } // namespace
 
-<<<<<<< HEAD
-template<typename T>
-tiff_reader<T>::tiff_reader(std::string const& filename)
-    :
-#if defined(MAPNIK_MEMORY_MAPPED_FILE)
-    stream_()
-    ,
-#else
-    source_()
-    , stream_(&source_)
-    ,
-#endif
-
-    tif_(nullptr)
-    , read_method_(generic)
-    , rows_per_strip_(0)
-    , tile_width_(0)
-    , tile_height_(0)
-    , width_(0)
-    , height_(0)
-    , bps_(0)
-    , sample_format_(SAMPLEFORMAT_UINT)
-    , photometric_(0)
-    , bands_(1)
-    , planar_config_(PLANARCONFIG_CONTIG)
-    , compression_(COMPRESSION_NONE)
-    , has_alpha_(false)
-    , is_tiled_(false)
-{
-#if defined(MAPNIK_MEMORY_MAPPED_FILE)
-    boost::optional<mapnik::mapped_region_ptr> memory = mapnik::mapped_memory_cache::instance().find(filename, true);
-
-    if (memory)
-    {
-        mapped_region_ = *memory;
-        stream_.buffer(static_cast<char*>(mapped_region_->get_address()), mapped_region_->get_size());
-    }
-    else
-    {
-        throw image_reader_exception("could not create file mapping for " + filename);
-    }
-#else
-    source_.open(filename, std::ios_base::in | std::ios_base::binary);
-#endif
-    if (!stream_)
-        throw image_reader_exception("TIFF reader: cannot open file " + filename);
-    init();
-}
-
-template<typename T>
-tiff_reader<T>::tiff_reader(char const* data, std::size_t size)
-    : source_(data, size)
-    , stream_(&source_)
-    , tif_(nullptr)
-    , read_method_(generic)
-    , rows_per_strip_(0)
-    , tile_width_(0)
-    , tile_height_(0)
-    , width_(0)
-    , height_(0)
-    , bps_(0)
-    , sample_format_(SAMPLEFORMAT_UINT)
-    , photometric_(0)
-    , bands_(1)
-    , planar_config_(PLANARCONFIG_CONTIG)
-    , compression_(COMPRESSION_NONE)
-    , has_alpha_(false)
-    , is_tiled_(false)
-{
-    if (!stream_)
-        throw image_reader_exception("TIFF reader: cannot open image stream ");
-    init();
-}
-
-template<typename T>
-void tiff_reader<T>::init()
-{
-    // avoid calling TIFFs global structures
-    TIFFSetWarningHandler(0);
-    TIFFSetErrorHandler(0);
-
-    TIFF* tif = open(stream_);
-
-    if (!tif)
-        throw image_reader_exception("Can't open tiff file");
-
-    TIFFGetField(tif, TIFFTAG_BITSPERSAMPLE, &bps_);
-    TIFFGetField(tif, TIFFTAG_SAMPLEFORMAT, &sample_format_);
-    TIFFGetField(tif, TIFFTAG_PHOTOMETRIC, &photometric_);
-    TIFFGetField(tif, TIFFTAG_SAMPLESPERPIXEL, &bands_);
-
-    MAPNIK_LOG_DEBUG(tiff_reader) << "bits per sample: " << bps_;
-    MAPNIK_LOG_DEBUG(tiff_reader) << "sample format: " << sample_format_;
-    MAPNIK_LOG_DEBUG(tiff_reader) << "photometric: " << photometric_;
-    MAPNIK_LOG_DEBUG(tiff_reader) << "bands: " << bands_;
-
-    TIFFGetField(tif, TIFFTAG_IMAGEWIDTH, &width_);
-    TIFFGetField(tif, TIFFTAG_IMAGELENGTH, &height_);
-
-    TIFFGetField(tif, TIFFTAG_PLANARCONFIG, &planar_config_);
-    TIFFGetField(tif, TIFFTAG_COMPRESSION, &compression_);
-
-    std::uint16_t orientation;
-    if (TIFFGetField(tif, TIFFTAG_ORIENTATION, &orientation) == 0)
-    {
-        orientation = 1;
-    }
-    MAPNIK_LOG_DEBUG(tiff_reader) << "orientation: " << orientation;
-    MAPNIK_LOG_DEBUG(tiff_reader) << "planar-config: " << planar_config_;
-    is_tiled_ = TIFFIsTiled(tif);
-
-    if (is_tiled_)
-    {
-        TIFFGetField(tif, TIFFTAG_TILEWIDTH, &tile_width_);
-        TIFFGetField(tif, TIFFTAG_TILELENGTH, &tile_height_);
-        MAPNIK_LOG_DEBUG(tiff_reader) << "tiff is tiled";
-        read_method_ = tiled;
-    }
-    else if (TIFFGetField(tif, TIFFTAG_ROWSPERSTRIP, &rows_per_strip_) != 0)
-    {
-        MAPNIK_LOG_DEBUG(tiff_reader) << "tiff is stripped";
-        read_method_ = stripped;
-    }
-    // TIFFTAG_EXTRASAMPLES
-    uint16 extrasamples = 0;
-    uint16* sampleinfo = nullptr;
-    if (TIFFGetField(tif, TIFFTAG_EXTRASAMPLES, &extrasamples, &sampleinfo))
-    {
-        has_alpha_ = true;
-        if (extrasamples > 0 && sampleinfo[0] == EXTRASAMPLE_UNSPECIFIED)
-        {
-            throw image_reader_exception("Unspecified provided for extra samples to tiff reader.");
-        }
-    }
-    // Try extracting bounding box from geoTIFF tags
-    {
-        uint16 count = 0;
-        double* pixelscale;
-        double* tilepoint;
-        if (TIFFGetField(tif, 33550, &count, &pixelscale) == 1 && count == 3 &&
-            TIFFGetField(tif, 33922, &count, &tilepoint) == 1 && count == 6)
-        {
-            MAPNIK_LOG_DEBUG(tiff_reader)
-              << "PixelScale:" << pixelscale[0] << "," << pixelscale[1] << "," << pixelscale[2];
-            MAPNIK_LOG_DEBUG(tiff_reader) << "TilePoint:" << tilepoint[0] << "," << tilepoint[1] << "," << tilepoint[2];
-            MAPNIK_LOG_DEBUG(tiff_reader) << "          " << tilepoint[3] << "," << tilepoint[4] << "," << tilepoint[5];
-
-            // assuming upper-left
-            double lox = tilepoint[3];
-            double loy = tilepoint[4];
-            double hix = lox + pixelscale[0] * width_;
-            double hiy = loy - pixelscale[1] * height_;
-            bbox_.reset(box2d<double>(lox, loy, hix, hiy));
-            MAPNIK_LOG_DEBUG(tiff_reader) << "Bounding Box:" << *bbox_;
-        }
-    }
-    if (!is_tiled_ && compression_ == COMPRESSION_NONE && planar_config_ == PLANARCONFIG_CONTIG)
-    {
-        if (height_ > 128 * 1024 * 1024)
-        {
-            std::size_t line_size = (bands_ * width_ * bps_ + 7) / 8;
-            std::size_t default_strip_height = 8192 / line_size;
-            if (default_strip_height == 0)
-                default_strip_height = 1;
-            std::size_t num_strips = height_ / default_strip_height;
-            if (num_strips > 128 * 1024 * 1024)
-            {
-                throw image_reader_exception("Can't allocate tiff");
-            }
-        }
-    }
-}
-
-template<typename T>
-tiff_reader<T>::~tiff_reader()
-{}
-
-template<typename T>
-unsigned tiff_reader<T>::width() const
-{
-    return width_;
-}
-
-template<typename T>
-unsigned tiff_reader<T>::height() const
-{
-    return height_;
-}
-
-template<typename T>
-boost::optional<box2d<double>> tiff_reader<T>::bounding_box() const
-{
-    return bbox_;
-}
-
-template<typename T>
-void tiff_reader<T>::read(unsigned x, unsigned y, image_rgba8& image)
-{
-    if (read_method_ == stripped)
-    {
-        read_stripped(static_cast<std::size_t>(x), static_cast<std::size_t>(y), image);
-    }
-    else if (read_method_ == tiled)
-    {
-        read_tiled(static_cast<std::size_t>(x), static_cast<std::size_t>(y), image);
-    }
-    else
-    {
-        read_generic(static_cast<std::size_t>(x), static_cast<std::size_t>(y), image);
-    }
-}
-
-template<typename T>
-template<typename ImageData>
-image_any tiff_reader<T>::read_any_gray(std::size_t x0, std::size_t y0, std::size_t width, std::size_t height)
-{
-    using image_type = ImageData;
-    using pixel_type = typename image_type::pixel_type;
-    if (read_method_ == tiled)
-    {
-        image_type data(width, height);
-        read_tiled<image_type>(x0, y0, data);
-        return image_any(std::move(data));
-    }
-    else if (read_method_ == stripped)
-    {
-        image_type data(width, height);
-        read_stripped<image_type>(x0, y0, data);
-        return image_any(std::move(data));
-    }
-    else
-    {
-        TIFF* tif = open(stream_);
-        if (tif)
-        {
-            image_type data(width, height);
-            std::size_t block_size = rows_per_strip_ > 0 ? rows_per_strip_ : tile_height_;
-            std::size_t start_y = y0 - y0 % block_size;
-            std::size_t end_y = std::min(y0 + height, height_);
-            std::size_t start_x = x0;
-            std::size_t end_x = std::min(x0 + width, width_);
-            std::size_t element_size = sizeof(pixel_type);
-            MAPNIK_LOG_DEBUG(tiff_reader) << "SCANLINE SIZE=" << TIFFScanlineSize(tif);
-            std::size_t size_to_allocate = (TIFFScanlineSize(tif) + element_size - 1) / element_size;
-            std::unique_ptr<pixel_type[]> const scanline(new pixel_type[size_to_allocate]);
-            if (planar_config_ == PLANARCONFIG_CONTIG)
-            {
-                for (std::size_t y = start_y; y < end_y; ++y)
-                {
-                    // we have to read all scanlines sequentially from start_y
-                    // to be able to use scanline interface with compressed blocks.
-                    if (-1 != TIFFReadScanline(tif, scanline.get(), y) && (y >= y0))
-                    {
-                        pixel_type* row = data.get_row(y - y0);
-                        if (bands_ == 1)
-                        {
-                            std::transform(scanline.get() + start_x,
-                                           scanline.get() + end_x,
-                                           row,
-                                           [](pixel_type const& p) { return p; });
-                        }
-                        else if (size_to_allocate == bands_ * width_)
-                        {
-                            // bands_ > 1 => packed bands in grayscale image e.g an extra alpha channel.
-                            // Just pick first one for now.
-                            pixel_type* buf = scanline.get() + start_x * bands_;
-                            std::size_t x_index = 0;
-                            for (std::size_t j = 0; j < end_x * bands_; ++j)
-                            {
-                                if (x_index >= width)
-                                    break;
-                                if (j % bands_ == 0)
-                                {
-                                    row[x_index++] = buf[j];
-                                }
-                            }
-                        }
-                    }
-                }
-            }
-            else if (planar_config_ == PLANARCONFIG_SEPARATE)
-            {
-                for (std::size_t s = 0; s < bands_; ++s)
-                {
-                    for (std::size_t y = start_y; y < end_y; ++y)
-                    {
-                        if (-1 != TIFFReadScanline(tif, scanline.get(), y) && (y >= y0))
-                        {
-                            pixel_type* row = data.get_row(y - y0);
-                            std::transform(scanline.get() + start_x,
-                                           scanline.get() + end_x,
-                                           row,
-                                           [](pixel_type const& p) { return p; });
-                        }
-                    }
-                }
-            }
-            return image_any(std::move(data));
-        }
-    }
-    return image_any();
-}
-
-namespace detail {
-
-struct rgb8
-{
-    std::uint8_t r;
-    std::uint8_t g;
-    std::uint8_t b;
-};
-
-struct rgb8_to_rgba8
-{
-    std::uint32_t operator()(rgb8 const& in) const { return ((255 << 24) | (in.r) | (in.g << 8) | (in.b << 16)); }
-};
-
-template<typename T>
-struct tiff_reader_traits
-{
-    using image_type = T;
-    using pixel_type = typename image_type::pixel_type;
-
-    constexpr static bool reverse = false;
-    static bool read_tile(TIFF* tif,
-                          std::size_t x,
-                          std::size_t y,
-                          pixel_type* buf,
-                          std::size_t tile_width,
-                          std::size_t tile_height)
-    {
-        std::uint32_t tile_size = TIFFTileSize(tif);
-        return (TIFFReadEncodedTile(tif, TIFFComputeTile(tif, x, y, 0, 0), buf, tile_size) != -1);
-    }
-
-    static bool
-      read_strip(TIFF* tif, std::size_t y, std::size_t rows_per_strip, std::size_t strip_width, pixel_type* buf)
-    {
-        return (TIFFReadEncodedStrip(tif, y / rows_per_strip, buf, -1) != -1);
-    }
-};
-
-// default specialization that expands into RGBA
-template<>
-struct tiff_reader_traits<image_rgba8>
-{
-    using image_type = image_rgba8;
-    using pixel_type = std::uint32_t;
-    constexpr static bool reverse = true;
-    static bool read_tile(TIFF* tif,
-                          std::size_t x0,
-                          std::size_t y0,
-                          pixel_type* buf,
-                          std::size_t tile_width,
-                          std::size_t tile_height)
-    {
-        return (TIFFReadRGBATile(tif, x0, y0, buf) != 0);
-    }
-
-    static bool
-      read_strip(TIFF* tif, std::size_t y, std::size_t rows_per_strip, std::size_t strip_width, pixel_type* buf)
-    {
-        return (TIFFReadRGBAStrip(tif, y, buf) != 0);
-    }
-};
-
-} // namespace detail
-
-template<typename T>
-image_any tiff_reader<T>::read(unsigned x, unsigned y, unsigned width, unsigned height)
-{
-    if (width > 10000 || height > 10000)
-    {
-        throw image_reader_exception("Can't allocate tiff > 10000x10000");
-    }
-    std::size_t x0 = static_cast<std::size_t>(x);
-    std::size_t y0 = static_cast<std::size_t>(y);
-    switch (photometric_)
-    {
-        case PHOTOMETRIC_MINISBLACK:
-        case PHOTOMETRIC_MINISWHITE: {
-            switch (bps_)
-            {
-                case 8: {
-                    switch (sample_format_)
-                    {
-                        case SAMPLEFORMAT_UINT: {
-                            return read_any_gray<image_gray8>(x0, y0, width, height);
-                        }
-                        case SAMPLEFORMAT_INT: {
-                            return read_any_gray<image_gray8s>(x0, y0, width, height);
-                        }
-                        default: {
-                            throw image_reader_exception(
-                              "tiff_reader: This sample format is not supported for this bits per sample");
-                        }
-                    }
-                }
-                case 16: {
-                    switch (sample_format_)
-                    {
-                        case SAMPLEFORMAT_UINT: {
-                            return read_any_gray<image_gray16>(x0, y0, width, height);
-                        }
-                        case SAMPLEFORMAT_INT: {
-                            return read_any_gray<image_gray16s>(x0, y0, width, height);
-                        }
-                        default: {
-                            throw image_reader_exception(
-                              "tiff_reader: This sample format is not supported for this bits per sample");
-                        }
-                    }
-                }
-                case 32: {
-                    switch (sample_format_)
-                    {
-                        case SAMPLEFORMAT_UINT: {
-                            return read_any_gray<image_gray32>(x0, y0, width, height);
-                        }
-                        case SAMPLEFORMAT_INT: {
-                            return read_any_gray<image_gray32s>(x0, y0, width, height);
-                        }
-                        case SAMPLEFORMAT_IEEEFP: {
-                            return read_any_gray<image_gray32f>(x0, y0, width, height);
-                        }
-                        default: {
-                            throw image_reader_exception(
-                              "tiff_reader: This sample format is not supported for this bits per sample");
-                        }
-                    }
-                }
-                case 64: {
-                    switch (sample_format_)
-                    {
-                        case SAMPLEFORMAT_UINT: {
-                            return read_any_gray<image_gray64>(x0, y0, width, height);
-                        }
-                        case SAMPLEFORMAT_INT: {
-                            return read_any_gray<image_gray64s>(x0, y0, width, height);
-                        }
-                        case SAMPLEFORMAT_IEEEFP: {
-                            return read_any_gray<image_gray64f>(x0, y0, width, height);
-                        }
-                        default: {
-                            throw image_reader_exception(
-                              "tiff_reader: This sample format is not supported for this bits per sample");
-                        }
-                    }
-                }
-            }
-        }
-        default: {
-            // PHOTOMETRIC_PALETTE = 3;
-            // PHOTOMETRIC_MASK = 4;
-            // PHOTOMETRIC_SEPARATED = 5;
-            // PHOTOMETRIC_YCBCR = 6;
-            // PHOTOMETRIC_CIELAB = 8;
-            // PHOTOMETRIC_ICCLAB = 9;
-            // PHOTOMETRIC_ITULAB = 10;
-            // PHOTOMETRIC_LOGL = 32844;
-            // PHOTOMETRIC_LOGLUV = 32845;
-            image_rgba8 data(width, height, true, true);
-            read(x0, y0, data);
-            return image_any(std::move(data));
-        }
-    }
-    return image_any();
-}
-
-template<typename T>
-template<typename ImageData>
-void tiff_reader<T>::read_generic(std::size_t, std::size_t, ImageData&)
-{
-    throw image_reader_exception("tiff_reader: TODO - tiff is not stripped or tiled");
-}
-
-template<typename T>
-template<typename ImageData>
-void tiff_reader<T>::read_tiled(std::size_t x0, std::size_t y0, ImageData& image)
-{
-    using pixel_type = typename detail::tiff_reader_traits<ImageData>::pixel_type;
-
-    TIFF* tif = open(stream_);
-    if (tif)
-    {
-        std::uint32_t tile_size = TIFFTileSize(tif);
-        std::unique_ptr<pixel_type[]> tile(new pixel_type[tile_size]);
-        std::size_t width = image.width();
-        std::size_t height = image.height();
-        std::size_t start_y = (y0 / tile_height_) * tile_height_;
-        std::size_t end_y = ((y0 + height) / tile_height_ + 1) * tile_height_;
-        std::size_t start_x = (x0 / tile_width_) * tile_width_;
-        std::size_t end_x = ((x0 + width) / tile_width_ + 1) * tile_width_;
-        end_y = std::min(end_y, height_);
-        end_x = std::min(end_x, width_);
-        bool pick_first_band =
-          (bands_ > 1) && (tile_size / (tile_width_ * tile_height_ * sizeof(pixel_type)) == bands_);
-        for (std::size_t y = start_y; y < end_y; y += tile_height_)
-        {
-            std::size_t ty0 = std::max(y0, y) - y;
-            std::size_t ty1 = std::min(height + y0, y + tile_height_) - y;
-
-            for (std::size_t x = start_x; x < end_x; x += tile_width_)
-            {
-                if (!detail::tiff_reader_traits<ImageData>::read_tile(tif, x, y, tile.get(), tile_width_, tile_height_))
-                {
-                    MAPNIK_LOG_DEBUG(tiff_reader)
-                      << "read_tile(...) failed at " << x << "/" << y << " for " << width_ << "/" << height_ << "\n";
-                    break;
-                }
-                if (pick_first_band)
-                {
-                    std::uint32_t size = tile_width_ * tile_height_ * sizeof(pixel_type);
-                    for (std::uint32_t n = 0; n < size; ++n)
-                    {
-                        tile[n] = tile[n * bands_];
-                    }
-                }
-                std::size_t tx0 = std::max(x0, x);
-                std::size_t tx1 = std::min(width + x0, x + tile_width_);
-                std::size_t row_index = y + ty0 - y0;
-
-                if (detail::tiff_reader_traits<ImageData>::reverse)
-                {
-                    for (std::size_t ty = ty0; ty < ty1; ++ty, ++row_index)
-                    {
-                        // This is in reverse because the TIFFReadRGBATile reads are inverted
-                        image.set_row(row_index,
-                                      tx0 - x0,
-                                      tx1 - x0,
-                                      &tile[(tile_height_ - ty - 1) * tile_width_ + tx0 - x]);
-                    }
-                }
-                else
-                {
-                    for (std::size_t ty = ty0; ty < ty1; ++ty, ++row_index)
-                    {
-                        image.set_row(row_index, tx0 - x0, tx1 - x0, &tile[ty * tile_width_ + tx0 - x]);
-                    }
-                }
-            }
-        }
-    }
-}
-
-template<typename T>
-template<typename ImageData>
-void tiff_reader<T>::read_stripped(std::size_t x0, std::size_t y0, ImageData& image)
-{
-    using pixel_type = typename detail::tiff_reader_traits<ImageData>::pixel_type;
-    TIFF* tif = open(stream_);
-    if (tif)
-    {
-        std::uint32_t strip_size = TIFFStripSize(tif);
-        std::unique_ptr<pixel_type[]> strip(new pixel_type[strip_size]);
-        std::size_t width = image.width();
-        std::size_t height = image.height();
-
-        std::size_t start_y = (y0 / rows_per_strip_) * rows_per_strip_;
-        std::size_t end_y = std::min(y0 + height, height_);
-        std::size_t tx0, tx1, ty0, ty1;
-        tx0 = x0;
-        tx1 = std::min(width + x0, width_);
-        std::size_t row = 0;
-        bool pick_first_band = (bands_ > 1) && (strip_size / (width_ * rows_per_strip_ * sizeof(pixel_type)) == bands_);
-        for (std::size_t y = start_y; y < end_y; y += rows_per_strip_)
-        {
-            ty0 = std::max(y0, y) - y;
-            ty1 = std::min(end_y, y + rows_per_strip_) - y;
-
-            if (!detail::tiff_reader_traits<ImageData>::read_strip(tif, y, rows_per_strip_, width_, strip.get()))
-            {
-                MAPNIK_LOG_DEBUG(tiff_reader)
-                  << "TIFFRead(Encoded|RGBA)Strip failed at " << y << " for " << width_ << "/" << height_ << "\n";
-                break;
-            }
-            if (pick_first_band)
-            {
-                std::uint32_t size = width_ * rows_per_strip_ * sizeof(pixel_type);
-                for (std::uint32_t n = 0; n < size; ++n)
-                {
-                    strip[n] = strip[bands_ * n];
-                }
-            }
-
-            if (detail::tiff_reader_traits<ImageData>::reverse)
-            {
-                std::size_t num_rows = std::min(height_ - y, static_cast<std::size_t>(rows_per_strip_));
-                for (std::size_t ty = ty0; ty < ty1; ++ty)
-                {
-                    // This is in reverse because the TIFFReadRGBAStrip reads are inverted
-                    image.set_row(row++, tx0 - x0, tx1 - x0, &strip[(num_rows - ty - 1) * width_ + tx0]);
-                }
-            }
-            else
-            {
-                for (std::size_t ty = ty0; ty < ty1; ++ty)
-                {
-                    image.set_row(row++, tx0 - x0, tx1 - x0, &strip[ty * width_ + tx0]);
-                }
-            }
-        }
-    }
-}
-
-template<typename T>
-TIFF* tiff_reader<T>::open(std::istream& input)
-{
-    if (!tif_)
-    {
-        tif_ = tiff_ptr(TIFFClientOpen("tiff_input_stream",
-                                       "rcm",
-                                       reinterpret_cast<thandle_t>(&input),
-                                       detail::tiff_read_proc,
-                                       detail::tiff_write_proc,
-                                       detail::tiff_seek_proc,
-                                       detail::tiff_close_proc,
-                                       detail::tiff_size_proc,
-                                       detail::tiff_map_proc,
-                                       detail::tiff_unmap_proc),
-                        tiff_closer());
-    }
-    return tif_.get();
-}
-=======
-
->>>>>>> 7df7e16c
-
 } // namespace mapnik
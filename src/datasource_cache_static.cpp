/*****************************************************************************
 *
 * This file is part of Mapnik (c++ mapping toolkit)
 *
 * Copyright (C) 2021 Artem Pavlenko
 *
 * This library is free software; you can redistribute it and/or
 * modify it under the terms of the GNU Lesser General Public
 * License as published by the Free Software Foundation; either
 * version 2.1 of the License, or (at your option) any later version.
 *
 * This library is distributed in the hope that it will be useful,
 * but WITHOUT ANY WARRANTY; without even the implied warranty of
 * MERCHANTABILITY or FITNESS FOR A PARTICULAR PURPOSE.  See the GNU
 * Lesser General Public License for more details.
 *
 * You should have received a copy of the GNU Lesser General Public
 * License along with this library; if not, write to the Free Software
 * Foundation, Inc., 51 Franklin St, Fifth Floor, Boston, MA  02110-1301  USA
 *
 *****************************************************************************/

// mapnik
#include <mapnik/datasource_cache.hpp>
#include <mapnik/datasource.hpp>

#ifdef MAPNIK_STATIC_PLUGINS
#include <mapnik/params.hpp>
#include <mapnik/datasource_plugin.hpp>
#endif

// stl
#include <stdexcept>
#include <unordered_map>


#define REGISTER_STATIC_DATASOURCE_PLUGIN(classname) {std::string{classname::kName}, std::make_shared<classname>()}

// static plugin linkage
#ifdef MAPNIK_STATIC_PLUGINS
<<<<<<< HEAD
    #if defined(MAPNIK_STATIC_PLUGIN_CSV)
        #include "input/csv/csv_datasource.hpp"
    #endif
    #if defined(MAPNIK_STATIC_PLUGIN_GDAL)
        #include "input/gdal/gdal_datasource.hpp"
    #endif
    #if defined(MAPNIK_STATIC_PLUGIN_GEOBUF)
        #include "input/geobuf/geobuf_datasource.hpp"
    #endif
    #if defined(MAPNIK_STATIC_PLUGIN_GEOJSON)
        #include "input/geojson/geojson_datasource.hpp"
    #endif
    #if defined(MAPNIK_STATIC_PLUGIN_GEOS)
        #include "input/geos/geos_datasource.hpp"
    #endif
    #if defined(MAPNIK_STATIC_PLUGIN_KISMET)
        #include "input/kismet/kismet_datasource.hpp"
    #endif
    #if defined(MAPNIK_STATIC_PLUGIN_OCCI)
        #include "input/occi/occi_datasource.hpp"
    #endif
    #if defined(MAPNIK_STATIC_PLUGIN_OGR)
        #include "input/ogr/ogr_datasource.hpp"
    #endif
    #if defined(MAPNIK_STATIC_PLUGIN_PGRASTER)
        #include "input/pgraster/pgraster_datasource.hpp"
    #endif
    #if defined(MAPNIK_STATIC_PLUGIN_OSM)
        #include "input/osm/osm_datasource.hpp"
    #endif
    #if defined(MAPNIK_STATIC_PLUGIN_POSTGIS)
        #include "input/postgis/postgis_datasource.hpp"
    #endif
    #if defined(MAPNIK_STATIC_PLUGIN_RASTER)
        #include "input/raster/raster_datasource.hpp"
    #endif
    #if defined(MAPNIK_STATIC_PLUGIN_RASTERLITE)
        #include "input/rasterlite/rasterlite_datasource.hpp"
    #endif
    #if defined(MAPNIK_STATIC_PLUGIN_SHAPE)
        #include "input/shape/shape_datasource.hpp"
    #endif
    #if defined(MAPNIK_STATIC_PLUGIN_SQLITE)
        #include "input/sqlite/sqlite_datasource.hpp"
    #endif
    #if defined(MAPNIK_STATIC_PLUGIN_TOPOJSON)
        #include "input/topojson/topojson_datasource.hpp"
    #endif
=======
#if defined(MAPNIK_STATIC_PLUGIN_CSV)
#include "input/csv/csv_datasource.hpp"
#endif
#if defined(MAPNIK_STATIC_PLUGIN_GDAL)
#include "input/gdal/gdal_datasource.hpp"
#endif
#if defined(MAPNIK_STATIC_PLUGIN_GEOJSON)
#include "input/geojson/geojson_datasource.hpp"
#endif
#if defined(MAPNIK_STATIC_PLUGIN_GEOS)
#include "input/geos/geos_datasource.hpp"
#endif
#if defined(MAPNIK_STATIC_PLUGIN_KISMET)
#include "input/kismet/kismet_datasource.hpp"
#endif
#if defined(MAPNIK_STATIC_PLUGIN_OCCI)
#include "input/occi/occi_datasource.hpp"
#endif
#if defined(MAPNIK_STATIC_PLUGIN_OGR)
#include "input/ogr/ogr_datasource.hpp"
#endif
#if defined(MAPNIK_STATIC_PLUGIN_OSM)
#include "input/osm/osm_datasource.hpp"
#endif
#if defined(MAPNIK_STATIC_PLUGIN_POSTGIS)
#include "input/postgis/postgis_datasource.hpp"
#endif
#if defined(MAPNIK_STATIC_PLUGIN_RASTER)
#include "input/raster/raster_datasource.hpp"
#endif
#if defined(MAPNIK_STATIC_PLUGIN_RASTERLITE)
#include "input/rasterlite/rasterlite_datasource.hpp"
#endif
#if defined(MAPNIK_STATIC_PLUGIN_SHAPE)
#include "input/shape/shape_datasource.hpp"
#endif
#if defined(MAPNIK_STATIC_PLUGIN_SQLITE)
#include "input/sqlite/sqlite_datasource.hpp"
#endif
>>>>>>> 0c8352fc
#endif

namespace mapnik {

#ifdef MAPNIK_STATIC_PLUGINS
template<typename T>
datasource_ptr ds_generator(parameters const& params)
{
    return std::make_shared<T>(params);
}

typedef datasource_ptr (*ds_generator_ptr)(parameters const& params);
using datasource_map = std::unordered_map<std::string, std::shared_ptr<datasource_plugin>>;

<<<<<<< HEAD
static datasource_map ds_map{
    #if defined(MAPNIK_STATIC_PLUGIN_CSV)
        REGISTER_STATIC_DATASOURCE_PLUGIN(csv_datasource_plugin),
    #endif
    #if defined(MAPNIK_STATIC_PLUGIN_GDAL)
        REGISTER_STATIC_DATASOURCE_PLUGIN(gdal_datasource_plugin),
    #endif
    #if defined(MAPNIK_STATIC_PLUGIN_GEOBUF)
        REGISTER_STATIC_DATASOURCE_PLUGIN(geobuf_datasource_plugin),
    #endif
    #if defined(MAPNIK_STATIC_PLUGIN_GEOJSON)
        REGISTER_STATIC_DATASOURCE_PLUGIN(geojson_datasource_plugin),
    #endif
    #if defined(MAPNIK_STATIC_PLUGIN_OCCI)
        REGISTER_STATIC_DATASOURCE_PLUGIN(occi_datasource_plugin),
    #endif
    #if defined(MAPNIK_STATIC_PLUGIN_OGR)
        REGISTER_STATIC_DATASOURCE_PLUGIN(ogr_datasource_plugin),
    #endif
    #if defined(MAPNIK_STATIC_PLUGIN_PGRASTER)
        REGISTER_STATIC_DATASOURCE_PLUGIN(pgraster_datasource_plugin),
    #endif
    #if defined(MAPNIK_STATIC_PLUGIN_OSM)
        REGISTER_STATIC_DATASOURCE_PLUGIN(osm_datasource_plugin),
    #endif
    #if defined(MAPNIK_STATIC_PLUGIN_POSTGIS)
        REGISTER_STATIC_DATASOURCE_PLUGIN(postgis_datasource_plugin),
    #endif
    #if defined(MAPNIK_STATIC_PLUGIN_RASTER)
        REGISTER_STATIC_DATASOURCE_PLUGIN(raster_datasource_plugin),
    #endif
    #if defined(MAPNIK_STATIC_PLUGIN_RASTERLITE)
        REGISTER_STATIC_DATASOURCE_PLUGIN(rasterlite_datasource_plugin),
    #endif
    #if defined(MAPNIK_STATIC_PLUGIN_SHAPE)
        REGISTER_STATIC_DATASOURCE_PLUGIN(shape_datasource_plugin),
    #endif
    #if defined(MAPNIK_STATIC_PLUGIN_SQLITE)
        REGISTER_STATIC_DATASOURCE_PLUGIN(sqlite_datasource_plugin),
    #endif
    #if defined(MAPNIK_STATIC_PLUGIN_TOPOJSON)
        REGISTER_STATIC_DATASOURCE_PLUGIN(topojson_datasource_plugin),
    #endif
};
=======
static datasource_map ds_map = boost::assign::map_list_of
#if defined(MAPNIK_STATIC_PLUGIN_CSV)
  (std::string("csv"), &ds_generator<csv_datasource>)
#endif
#if defined(MAPNIK_STATIC_PLUGIN_GDAL)
    (std::string("gdal"), &ds_generator<gdal_datasource>)
#endif
#if defined(MAPNIK_STATIC_PLUGIN_GEOJSON)
      (std::string("geojson"), &ds_generator<geojson_datasource>)
#endif
#if defined(MAPNIK_STATIC_PLUGIN_OCCI)
        (std::string("occi"), &ds_generator<occi_datasource>)
#endif
#if defined(MAPNIK_STATIC_PLUGIN_OGR)
          (std::string("ogr"), &ds_generator<ogr_datasource>)
#endif
#if defined(MAPNIK_STATIC_PLUGIN_OSM)
            (std::string("osm"), &ds_generator<osm_datasource>)
#endif
#if defined(MAPNIK_STATIC_PLUGIN_POSTGIS)
              (std::string("postgis"), &ds_generator<postgis_datasource>)
#endif
#if defined(MAPNIK_STATIC_PLUGIN_RASTER)
                (std::string("raster"), &ds_generator<raster_datasource>)
#endif
#if defined(MAPNIK_STATIC_PLUGIN_RASTERLITE)
                  (std::string("rasterlite"), &ds_generator<rasterlite_datasource>)
#endif
#if defined(MAPNIK_STATIC_PLUGIN_SHAPE)
                    (std::string("shape"), &ds_generator<shape_datasource>)
#endif
#if defined(MAPNIK_STATIC_PLUGIN_SQLITE)
                      (std::string("sqlite"), &ds_generator<sqlite_datasource>)
#endif
  ;
>>>>>>> 0c8352fc
#endif

#ifdef MAPNIK_STATIC_PLUGINS
datasource_ptr create_static_datasource(parameters const& params)
{
    datasource_ptr ds;
    boost::optional<std::string> type = params.get<std::string>("type");
    datasource_map::iterator it = ds_map.find(*type);
    if (it != ds_map.end())
    {
        ds = it->second->create(params);
    }
    return ds;
}
#else
datasource_ptr create_static_datasource(parameters const& /*params*/)
{
    return datasource_ptr();
}
#endif

std::vector<std::string> get_static_datasource_names()
{
    std::vector<std::string> names;

#ifdef MAPNIK_STATIC_PLUGINS
    datasource_map::iterator it = ds_map.begin();
    while (it != ds_map.end())
    {
        names.push_back(it->first);

        it++;
    }
#endif

    return names;
}

} // namespace mapnik<|MERGE_RESOLUTION|>--- conflicted
+++ resolved
@@ -33,66 +33,21 @@
 #include <stdexcept>
 #include <unordered_map>
 
-
-#define REGISTER_STATIC_DATASOURCE_PLUGIN(classname) {std::string{classname::kName}, std::make_shared<classname>()}
+#define REGISTER_STATIC_DATASOURCE_PLUGIN(classname)                                                                   \
+    {                                                                                                                  \
+        std::string{classname::kName}, std::make_shared<classname>()                                                   \
+    }
 
 // static plugin linkage
 #ifdef MAPNIK_STATIC_PLUGINS
-<<<<<<< HEAD
-    #if defined(MAPNIK_STATIC_PLUGIN_CSV)
-        #include "input/csv/csv_datasource.hpp"
-    #endif
-    #if defined(MAPNIK_STATIC_PLUGIN_GDAL)
-        #include "input/gdal/gdal_datasource.hpp"
-    #endif
-    #if defined(MAPNIK_STATIC_PLUGIN_GEOBUF)
-        #include "input/geobuf/geobuf_datasource.hpp"
-    #endif
-    #if defined(MAPNIK_STATIC_PLUGIN_GEOJSON)
-        #include "input/geojson/geojson_datasource.hpp"
-    #endif
-    #if defined(MAPNIK_STATIC_PLUGIN_GEOS)
-        #include "input/geos/geos_datasource.hpp"
-    #endif
-    #if defined(MAPNIK_STATIC_PLUGIN_KISMET)
-        #include "input/kismet/kismet_datasource.hpp"
-    #endif
-    #if defined(MAPNIK_STATIC_PLUGIN_OCCI)
-        #include "input/occi/occi_datasource.hpp"
-    #endif
-    #if defined(MAPNIK_STATIC_PLUGIN_OGR)
-        #include "input/ogr/ogr_datasource.hpp"
-    #endif
-    #if defined(MAPNIK_STATIC_PLUGIN_PGRASTER)
-        #include "input/pgraster/pgraster_datasource.hpp"
-    #endif
-    #if defined(MAPNIK_STATIC_PLUGIN_OSM)
-        #include "input/osm/osm_datasource.hpp"
-    #endif
-    #if defined(MAPNIK_STATIC_PLUGIN_POSTGIS)
-        #include "input/postgis/postgis_datasource.hpp"
-    #endif
-    #if defined(MAPNIK_STATIC_PLUGIN_RASTER)
-        #include "input/raster/raster_datasource.hpp"
-    #endif
-    #if defined(MAPNIK_STATIC_PLUGIN_RASTERLITE)
-        #include "input/rasterlite/rasterlite_datasource.hpp"
-    #endif
-    #if defined(MAPNIK_STATIC_PLUGIN_SHAPE)
-        #include "input/shape/shape_datasource.hpp"
-    #endif
-    #if defined(MAPNIK_STATIC_PLUGIN_SQLITE)
-        #include "input/sqlite/sqlite_datasource.hpp"
-    #endif
-    #if defined(MAPNIK_STATIC_PLUGIN_TOPOJSON)
-        #include "input/topojson/topojson_datasource.hpp"
-    #endif
-=======
 #if defined(MAPNIK_STATIC_PLUGIN_CSV)
 #include "input/csv/csv_datasource.hpp"
 #endif
 #if defined(MAPNIK_STATIC_PLUGIN_GDAL)
 #include "input/gdal/gdal_datasource.hpp"
+#endif
+#if defined(MAPNIK_STATIC_PLUGIN_GEOBUF)
+#include "input/geobuf/geobuf_datasource.hpp"
 #endif
 #if defined(MAPNIK_STATIC_PLUGIN_GEOJSON)
 #include "input/geojson/geojson_datasource.hpp"
@@ -108,6 +63,9 @@
 #endif
 #if defined(MAPNIK_STATIC_PLUGIN_OGR)
 #include "input/ogr/ogr_datasource.hpp"
+#endif
+#if defined(MAPNIK_STATIC_PLUGIN_PGRASTER)
+#include "input/pgraster/pgraster_datasource.hpp"
 #endif
 #if defined(MAPNIK_STATIC_PLUGIN_OSM)
 #include "input/osm/osm_datasource.hpp"
@@ -127,7 +85,9 @@
 #if defined(MAPNIK_STATIC_PLUGIN_SQLITE)
 #include "input/sqlite/sqlite_datasource.hpp"
 #endif
->>>>>>> 0c8352fc
+#if defined(MAPNIK_STATIC_PLUGIN_TOPOJSON)
+#include "input/topojson/topojson_datasource.hpp"
+#endif
 #endif
 
 namespace mapnik {
@@ -142,88 +102,51 @@
 typedef datasource_ptr (*ds_generator_ptr)(parameters const& params);
 using datasource_map = std::unordered_map<std::string, std::shared_ptr<datasource_plugin>>;
 
-<<<<<<< HEAD
-static datasource_map ds_map{
-    #if defined(MAPNIK_STATIC_PLUGIN_CSV)
-        REGISTER_STATIC_DATASOURCE_PLUGIN(csv_datasource_plugin),
-    #endif
-    #if defined(MAPNIK_STATIC_PLUGIN_GDAL)
-        REGISTER_STATIC_DATASOURCE_PLUGIN(gdal_datasource_plugin),
-    #endif
-    #if defined(MAPNIK_STATIC_PLUGIN_GEOBUF)
-        REGISTER_STATIC_DATASOURCE_PLUGIN(geobuf_datasource_plugin),
-    #endif
-    #if defined(MAPNIK_STATIC_PLUGIN_GEOJSON)
-        REGISTER_STATIC_DATASOURCE_PLUGIN(geojson_datasource_plugin),
-    #endif
-    #if defined(MAPNIK_STATIC_PLUGIN_OCCI)
-        REGISTER_STATIC_DATASOURCE_PLUGIN(occi_datasource_plugin),
-    #endif
-    #if defined(MAPNIK_STATIC_PLUGIN_OGR)
-        REGISTER_STATIC_DATASOURCE_PLUGIN(ogr_datasource_plugin),
-    #endif
-    #if defined(MAPNIK_STATIC_PLUGIN_PGRASTER)
-        REGISTER_STATIC_DATASOURCE_PLUGIN(pgraster_datasource_plugin),
-    #endif
-    #if defined(MAPNIK_STATIC_PLUGIN_OSM)
-        REGISTER_STATIC_DATASOURCE_PLUGIN(osm_datasource_plugin),
-    #endif
-    #if defined(MAPNIK_STATIC_PLUGIN_POSTGIS)
-        REGISTER_STATIC_DATASOURCE_PLUGIN(postgis_datasource_plugin),
-    #endif
-    #if defined(MAPNIK_STATIC_PLUGIN_RASTER)
-        REGISTER_STATIC_DATASOURCE_PLUGIN(raster_datasource_plugin),
-    #endif
-    #if defined(MAPNIK_STATIC_PLUGIN_RASTERLITE)
-        REGISTER_STATIC_DATASOURCE_PLUGIN(rasterlite_datasource_plugin),
-    #endif
-    #if defined(MAPNIK_STATIC_PLUGIN_SHAPE)
-        REGISTER_STATIC_DATASOURCE_PLUGIN(shape_datasource_plugin),
-    #endif
-    #if defined(MAPNIK_STATIC_PLUGIN_SQLITE)
-        REGISTER_STATIC_DATASOURCE_PLUGIN(sqlite_datasource_plugin),
-    #endif
-    #if defined(MAPNIK_STATIC_PLUGIN_TOPOJSON)
-        REGISTER_STATIC_DATASOURCE_PLUGIN(topojson_datasource_plugin),
-    #endif
-};
-=======
-static datasource_map ds_map = boost::assign::map_list_of
+static datasource_map ds_map
+{
 #if defined(MAPNIK_STATIC_PLUGIN_CSV)
-  (std::string("csv"), &ds_generator<csv_datasource>)
+    REGISTER_STATIC_DATASOURCE_PLUGIN(csv_datasource_plugin),
 #endif
 #if defined(MAPNIK_STATIC_PLUGIN_GDAL)
-    (std::string("gdal"), &ds_generator<gdal_datasource>)
+      REGISTER_STATIC_DATASOURCE_PLUGIN(gdal_datasource_plugin),
+#endif
+#if defined(MAPNIK_STATIC_PLUGIN_GEOBUF)
+      REGISTER_STATIC_DATASOURCE_PLUGIN(geobuf_datasource_plugin),
 #endif
 #if defined(MAPNIK_STATIC_PLUGIN_GEOJSON)
-      (std::string("geojson"), &ds_generator<geojson_datasource>)
+      REGISTER_STATIC_DATASOURCE_PLUGIN(geojson_datasource_plugin),
 #endif
 #if defined(MAPNIK_STATIC_PLUGIN_OCCI)
-        (std::string("occi"), &ds_generator<occi_datasource>)
+      REGISTER_STATIC_DATASOURCE_PLUGIN(occi_datasource_plugin),
 #endif
 #if defined(MAPNIK_STATIC_PLUGIN_OGR)
-          (std::string("ogr"), &ds_generator<ogr_datasource>)
+      REGISTER_STATIC_DATASOURCE_PLUGIN(ogr_datasource_plugin),
+#endif
+#if defined(MAPNIK_STATIC_PLUGIN_PGRASTER)
+      REGISTER_STATIC_DATASOURCE_PLUGIN(pgraster_datasource_plugin),
 #endif
 #if defined(MAPNIK_STATIC_PLUGIN_OSM)
-            (std::string("osm"), &ds_generator<osm_datasource>)
+      REGISTER_STATIC_DATASOURCE_PLUGIN(osm_datasource_plugin),
 #endif
 #if defined(MAPNIK_STATIC_PLUGIN_POSTGIS)
-              (std::string("postgis"), &ds_generator<postgis_datasource>)
+      REGISTER_STATIC_DATASOURCE_PLUGIN(postgis_datasource_plugin),
 #endif
 #if defined(MAPNIK_STATIC_PLUGIN_RASTER)
-                (std::string("raster"), &ds_generator<raster_datasource>)
+      REGISTER_STATIC_DATASOURCE_PLUGIN(raster_datasource_plugin),
 #endif
 #if defined(MAPNIK_STATIC_PLUGIN_RASTERLITE)
-                  (std::string("rasterlite"), &ds_generator<rasterlite_datasource>)
+      REGISTER_STATIC_DATASOURCE_PLUGIN(rasterlite_datasource_plugin),
 #endif
 #if defined(MAPNIK_STATIC_PLUGIN_SHAPE)
-                    (std::string("shape"), &ds_generator<shape_datasource>)
+      REGISTER_STATIC_DATASOURCE_PLUGIN(shape_datasource_plugin),
 #endif
 #if defined(MAPNIK_STATIC_PLUGIN_SQLITE)
-                      (std::string("sqlite"), &ds_generator<sqlite_datasource>)
+      REGISTER_STATIC_DATASOURCE_PLUGIN(sqlite_datasource_plugin),
 #endif
-  ;
->>>>>>> 0c8352fc
+#if defined(MAPNIK_STATIC_PLUGIN_TOPOJSON)
+      REGISTER_STATIC_DATASOURCE_PLUGIN(topojson_datasource_plugin),
+#endif
+};
 #endif
 
 #ifdef MAPNIK_STATIC_PLUGINS

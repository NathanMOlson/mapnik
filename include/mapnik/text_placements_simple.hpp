/*****************************************************************************
 *
 * This file is part of Mapnik (c++ mapping toolkit)
 *
 * Copyright (C) 2011 Artem Pavlenko
 *
 * This library is free software; you can redistribute it and/or
 * modify it under the terms of the GNU Lesser General Public
 * License as published by the Free Software Foundation; either
 * version 2.1 of the License, or (at your option) any later version.
 *
 * This library is distributed in the hope that it will be useful,
 * but WITHOUT ANY WARRANTY; without even the implied warranty of
 * MERCHANTABILITY or FITNESS FOR A PARTICULAR PURPOSE.  See the GNU
 * Lesser General Public License for more details.
 *
 * You should have received a copy of the GNU Lesser General Public
 * License along with this library; if not, write to the Free Software
 * Foundation, Inc., 51 Franklin St, Fifth Floor, Boston, MA  02110-1301  USA
 *
 *****************************************************************************/

#ifndef MAPNIK_TEXT_PLACEMENTS_SIMPLE_HPP
#define MAPNIK_TEXT_PLACEMENTS_SIMPLE_HPP

// mapnik
#include <mapnik/text_placements.hpp>

namespace mapnik {

class text_placement_info_simple;

typedef enum {
    NORTH,
    EAST,
    SOUTH,
    WEST,
    NORTHEAST,
    SOUTHEAST,
    NORTHWEST,
    SOUTHWEST,
    EXACT_POSITION
} directions_t;


/** Automatically generates placement options from a user selected list of directions and text sizes. */
class text_placements_simple: public text_placements
{
public:
    text_placements_simple();
    text_placements_simple(std::string positions);
    text_placement_info_ptr get_placement_info(
        double scale_factor, dimension_type dim, bool has_dimensions) const;
    void set_positions(std::string positions);
<<<<<<< HEAD
    std::string const& get_positions() const;
=======
    std::string get_positions();
>>>>>>> e4340c0f
private:
    std::string positions_;
    std::vector<directions_t> direction_;
    std::vector<int> text_sizes_;
    friend class text_placement_info_simple;
};

/** Simple placement strategy.
  * See parent class for documentation of each function. */
class text_placement_info_simple : public text_placement_info
{
public:
    text_placement_info_simple(text_placements_simple const* parent,
        double scale_factor, dimension_type dim, bool has_dimensions)
        : text_placement_info(parent, scale_factor, dim, has_dimensions),
          state(0), position_state(0), parent_(parent)
    {
    }
    bool next();
protected:
    bool next_position_only();
    unsigned state;
    unsigned position_state;
    text_placements_simple const* parent_;
};

} //namespace

#endif // MAPNIK_TEXT_PLACEMENTS_SIMPLE_HPP<|MERGE_RESOLUTION|>--- conflicted
+++ resolved
@@ -52,11 +52,7 @@
     text_placement_info_ptr get_placement_info(
         double scale_factor, dimension_type dim, bool has_dimensions) const;
     void set_positions(std::string positions);
-<<<<<<< HEAD
-    std::string const& get_positions() const;
-=======
     std::string get_positions();
->>>>>>> e4340c0f
 private:
     std::string positions_;
     std::vector<directions_t> direction_;

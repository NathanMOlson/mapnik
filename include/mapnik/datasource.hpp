--- conflicted
+++ resolved
@@ -113,32 +113,6 @@
 };
 
 using datasource_ptr = std::shared_ptr<datasource>;
-
-#ifdef MAPNIK_STATIC_PLUGINS
-#define DATASOURCE_PLUGIN(classname)
-#else
-<<<<<<< HEAD
-    #define DATASOURCE_PLUGIN(classname)                                    \
-        extern "C" MAPNIK_DECL const char * datasource_name()                \
-        {                                                                   \
-            return classname::name();                                       \
-        }                                                                   \
-        extern "C"  MAPNIK_DECL datasource* create(parameters const& params) \
-        {                                                                   \
-            return new classname(params);                                   \
-        }                                                                   \
-        extern "C" MAPNIK_DECL void destroy(datasource *ds)                  \
-        {                                                                   \
-            delete ds;                                                      \
-        }
-=======
-#define DATASOURCE_PLUGIN(classname)                                                                                   \
-    extern "C" MAPNIK_EXP const char* datasource_name() { return classname::name(); }                                  \
-    extern "C" MAPNIK_EXP datasource* create(parameters const& params) { return new classname(params); }               \
-    extern "C" MAPNIK_EXP void destroy(datasource* ds) { delete ds; }
->>>>>>> 0c8352fc
-#endif
-
 } // namespace mapnik
 
 #endif // MAPNIK_DATASOURCE_HPP
/*****************************************************************************
 *
 * This file is part of Mapnik (c++ mapping toolkit)
 *
 * Copyright (C) 2021 Artem Pavlenko
 *
 * This library is free software; you can redistribute it and/or
 * modify it under the terms of the GNU Lesser General Public
 * License as published by the Free Software Foundation; either
 * version 2.1 of the License, or (at your option) any later version.
 *
 * This library is distributed in the hope that it will be useful,
 * but WITHOUT ANY WARRANTY; without even the implied warranty of
 * MERCHANTABILITY or FITNESS FOR A PARTICULAR PURPOSE.  See the GNU
 * Lesser General Public License for more details.
 *
 * You should have received a copy of the GNU Lesser General Public
 * License along with this library; if not, write to the Free Software
 * Foundation, Inc., 51 Franklin St, Fifth Floor, Boston, MA  02110-1301  USA
 *
 *****************************************************************************/

#ifndef MAPNIK_VALUE_TYPES_HPP
#define MAPNIK_VALUE_TYPES_HPP

// mapnik
#include <mapnik/config.hpp>
#include <mapnik/pixel_types.hpp>
<<<<<<< HEAD
=======
#include <type_traits>
>>>>>>> 7df7e16c

#include <mapnik/warning.hpp>
MAPNIK_DISABLE_WARNING_PUSH
#include <mapnik/warning_ignore.hpp>
#include <unicode/uversion.h> // for U_NAMESPACE_QUALIFIER
MAPNIK_DISABLE_WARNING_POP

// stl
#include <iosfwd>
#include <cstddef>

namespace U_ICU_NAMESPACE {
class UnicodeString;
}

namespace mapnik {

#ifdef BIGINT
// using value_integer = boost::long_long_type;
// using value_integer = long long;
using value_integer = std::int64_t;
using value_integer_pixel = gray64s_t;
#else
// using value_integer = int;
using value_integer = std::int32_t;
using value_integer_pixel = gray32s_t;
#endif

using value_double = double;
using value_unicode_string = U_NAMESPACE_QUALIFIER UnicodeString;
using value_bool = bool;

struct MAPNIK_DECL value_null
{
    bool operator==(value_null const&) const { return true; }

    template<typename T>
    bool operator==(T const&) const
    {
        return false;
    }

    bool operator!=(value_null const&) const { return false; }

    template<typename T>
    bool operator!=(T const&) const
    {
        return true;
    }

    bool operator>(value_null) const { return false; }

    bool operator>=(value_null) const { return true; }

    bool operator<(value_null) const { return false; }

    bool operator<=(value_null) const { return true; }

    template<typename T>
    value_null operator+(T const&) const
    {
        return *this;
    }

    template<typename T>
    value_null operator-(T const&) const
    {
        return *this;
    }

    template<typename T>
    value_null operator*(T const&) const
    {
        return *this;
    }

    template<typename T>
    value_null operator/(T const&) const
    {
        return *this;
    }

    template<typename T>
    value_null operator%(T const&) const
    {
        return *this;
    }
};

inline std::size_t hash_value(value_null const&)
{
    return 0;
}

template<typename TChar, typename TTraits>
inline std::basic_ostream<TChar, TTraits>& operator<<(std::basic_ostream<TChar, TTraits>& out, value_null const&)
{
    return out;
}

inline std::istream& operator>>(std::istream& s, value_null&)
{
    return s;
}

namespace detail {

// Helper metafunction for mapnik::value construction and assignment.
// Returns:
//  value_bool      if T is bool
//  value_integer   if T is an integral type (except bool)
//  value_double    if T is a floating-point type
//  T &&            otherwise

<<<<<<< HEAD
template<typename T, typename dT = decay_t<T>>
using mapnik_value_type_t =
  conditional_t<std::is_same<dT, bool>::value,
                value_bool,
                conditional_t<std::is_integral<dT>::value,
                              value_integer,
                              conditional_t<std::is_floating_point<dT>::value, value_double, T&&>>>;
=======
template <typename T, typename dT = std::decay_t<T>>
using mapnik_value_type_t =
    std::conditional_t<
        std::is_same<dT, bool>::value, value_bool,
        std::conditional_t<
            std::is_integral<dT>::value, value_integer,
            std::conditional_t<
                std::is_floating_point<dT>::value, value_double,
                T && >>>;
>>>>>>> 7df7e16c

} // namespace detail

} // namespace mapnik

#endif // MAPNIK_VALUE_TYPES_HPP<|MERGE_RESOLUTION|>--- conflicted
+++ resolved
@@ -26,10 +26,7 @@
 // mapnik
 #include <mapnik/config.hpp>
 #include <mapnik/pixel_types.hpp>
-<<<<<<< HEAD
-=======
 #include <type_traits>
->>>>>>> 7df7e16c
 
 #include <mapnik/warning.hpp>
 MAPNIK_DISABLE_WARNING_PUSH
@@ -144,25 +141,13 @@
 //  value_double    if T is a floating-point type
 //  T &&            otherwise
 
-<<<<<<< HEAD
-template<typename T, typename dT = decay_t<T>>
+template<typename T, typename dT = std::decay_t<T>>
 using mapnik_value_type_t =
-  conditional_t<std::is_same<dT, bool>::value,
-                value_bool,
-                conditional_t<std::is_integral<dT>::value,
-                              value_integer,
-                              conditional_t<std::is_floating_point<dT>::value, value_double, T&&>>>;
-=======
-template <typename T, typename dT = std::decay_t<T>>
-using mapnik_value_type_t =
-    std::conditional_t<
-        std::is_same<dT, bool>::value, value_bool,
-        std::conditional_t<
-            std::is_integral<dT>::value, value_integer,
-            std::conditional_t<
-                std::is_floating_point<dT>::value, value_double,
-                T && >>>;
->>>>>>> 7df7e16c
+  std::conditional_t<std::is_same<dT, bool>::value,
+                     value_bool,
+                     std::conditional_t<std::is_integral<dT>::value,
+                                        value_integer,
+                                        std::conditional_t<std::is_floating_point<dT>::value, value_double, T&&>>>;
 
 } // namespace detail
 

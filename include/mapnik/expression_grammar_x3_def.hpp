--- conflicted
+++ resolved
@@ -130,11 +130,7 @@
 
     auto do_unicode = [] (auto const& ctx)
     {
-<<<<<<< HEAD
         auto const& tr = x3::get<transcoder_tag>(ctx);
-=======
-        auto const& tr = x3::get<transcoder_tag>(ctx).get();
->>>>>>> bdf78766
         _val(ctx) = std::move(tr.transcode(_attr(ctx).c_str()));
     };
 

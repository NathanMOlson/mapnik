/*****************************************************************************
 *
 * This file is part of Mapnik (c++ mapping toolkit)
 *
 * Copyright (C) 2014 Artem Pavlenko
 *
 * This library is free software; you can redistribute it and/or
 * modify it under the terms of the GNU Lesser General Public
 * License as published by the Free Software Foundation; either
 * version 2.1 of the License, or (at your option) any later version.
 *
 * This library is distributed in the hope that it will be useful,
 * but WITHOUT ANY WARRANTY; without even the implied warranty of
 * MERCHANTABILITY or FITNESS FOR A PARTICULAR PURPOSE.  See the GNU
 * Lesser General Public License for more details.
 *
 * You should have received a copy of the GNU Lesser General Public
 * License along with this library; if not, write to the Free Software
 * Foundation, Inc., 51 Franklin St, Fifth Floor, Boston, MA  02110-1301  USA
 *
 *****************************************************************************/

#ifndef MAPNIK_IMAGE_VIEW_HPP
#define MAPNIK_IMAGE_VIEW_HPP

namespace mapnik {

template <typename T>
class image_view
{
public:
    using pixel_type = typename T::pixel_type;
    static constexpr std::size_t pixel_size = sizeof(pixel_type);
    
    image_view(unsigned x, unsigned y, unsigned width, unsigned height, T const& data)
        : x_(x),
          y_(y),
          width_(width),
          height_(height),
          data_(data)
    {
        if (x_ >= data_.width()) x_=data_.width()-1;
        if (y_ >= data_.height()) y_=data_.height()-1;
        if (x_ + width_ > data_.width()) width_= data_.width() - x_;
        if (y_ + height_ > data_.height()) height_= data_.height() - y_;
    }

    ~image_view() {}

    image_view(image_view<T> const& rhs)
        : x_(rhs.x_),
          y_(rhs.y_),
          width_(rhs.width_),
          height_(rhs.height_),
          data_(rhs.data_) {}

    image_view<T> & operator=(image_view<T> const& rhs)
    {
        if (&rhs==this) return *this;
        x_ = rhs.x_;
        y_ = rhs.y_;
        width_ = rhs.width_;
        height_ = rhs.height_;
        data_ = rhs.data_;
        return *this;
    }

    inline unsigned x() const
    {
        return x_;
    }

    inline unsigned y() const
    {
        return y_;
    }

    inline unsigned width() const
    {
        return width_;
    }

    inline unsigned height() const
    {
        return height_;
    }

    inline unsigned getSize() const
    {
        return height_ * width_ * pixel_size;
    }

    inline unsigned getRowSize() const
    {
        return width_ * pixel_size;
    }

    inline const pixel_type* getRow(unsigned row) const
    {
        return data_.getRow(row + y_) + x_;
    }
    
    inline const pixel_type* getRow(unsigned row, std::size_t x0) const
    {
        return data_.getRow(row + y_, x0) + x_;
    }

<<<<<<< HEAD
    inline const unsigned char* getBytes() const
    {
        return data_.getBytes();
    }
    
    inline unsigned char* getBytes()
    {
        return const_cast<unsigned char*>(data_.getBytes());
    }
    
=======
>>>>>>> b263b799
    inline T const& data() const
    {
        return data_;
    }

private:
    unsigned x_;
    unsigned y_;
    unsigned width_;
    unsigned height_;
    T const& data_;
};

using image_view_rgba8 = image_view<image_data_rgba8>;
using image_view_gray8 = image_view<image_data_gray8>;
using image_view_gray16 = image_view<image_data_gray16>;
using image_view_gray32f = image_view<image_data_gray32f>;

} // end ns

#endif // MAPNIK_IMAGE_VIEW_HPP<|MERGE_RESOLUTION|>--- conflicted
+++ resolved
@@ -105,19 +105,6 @@
         return data_.getRow(row + y_, x0) + x_;
     }
 
-<<<<<<< HEAD
-    inline const unsigned char* getBytes() const
-    {
-        return data_.getBytes();
-    }
-    
-    inline unsigned char* getBytes()
-    {
-        return const_cast<unsigned char*>(data_.getBytes());
-    }
-    
-=======
->>>>>>> b263b799
     inline T const& data() const
     {
         return data_;

--- conflicted
+++ resolved
@@ -266,21 +266,16 @@
         double sa = offset_ * std::sin(a);
         double ca = offset_ * std::cos(a);
         double h = std::tan(0.5 * (b - a));
-<<<<<<< HEAD
+        if (h > 1.5)
+        {
+            h = 1.5;
+        }
+        else if (h < -1.5)
+        {
+            h = -1.5;
+        }
         v.x = v.x - sa - h * ca;
         v.y = v.y + ca - h * sa;
-=======
-        if (h > 1.5)
-        {
-            h = 1.5;
-        }
-        else if (h < -1.5)
-        {
-            h = -1.5;
-        }
-        v.x = v.x + sa + h * ca;
-        v.y = v.y - ca + h * sa;
->>>>>>> d209e5bc
     }
 
     status init_vertices()

--- conflicted
+++ resolved
@@ -1,6 +1,5 @@
 mapnik_find_package(PostgreSQL REQUIRED)
 
-<<<<<<< HEAD
 add_plugin_target(input-pgraster "pgraster")
 target_sources(input-pgraster ${_plugin_visibility}
     pgraster_datasource.cpp 
@@ -8,27 +7,7 @@
     pgraster_wkb_reader.cpp
 )
 target_link_libraries(input-pgraster ${_plugin_visibility}
-    mapnik::mapnik  
+    mapnik::mapnik
     mapnik::datasource-base
     PostgreSQL::PostgreSQL
-)
-=======
-add_library(input-pgraster MODULE
-    pgraster_datasource.cpp
-    pgraster_featureset.cpp
-    pgraster_wkb_reader.cpp
-)
-target_link_libraries(input-pgraster PRIVATE
-    mapnik::mapnik
-    PostgreSQL::PostgreSQL
-)
-set_target_properties(input-pgraster PROPERTIES
-    OUTPUT_NAME "pgraster"
-    PREFIX "${_plugin_prefix}"
-    SUFFIX "${_plugin_suffix}"
-    LIBRARY_OUTPUT_DIRECTORY "${MAPNIK_OUTPUT_DIR}/plugins/input"
-    RUNTIME_OUTPUT_DIRECTORY "${MAPNIK_OUTPUT_DIR}"
-    ARCHIVE_OUTPUT_DIRECTORY "${MAPNIK_OUTPUT_DIR}/lib"
-)
-mapnik_install_plugin(input-pgraster)
->>>>>>> 14a5cc7e
+)
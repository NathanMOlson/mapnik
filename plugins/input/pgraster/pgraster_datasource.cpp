/*****************************************************************************
 *
 * This file is part of Mapnik (c++ mapping toolkit)
 *
 * Copyright (C) 2017 Artem Pavlenko
 *
 * This library is free software; you can redistribute it and/or
 * modify it under the terms of the GNU Lesser General Public
 * License as published by the Free Software Foundation; either
 * version 2.1 of the License, or (at your option) any later version.
 *
 * This library is distributed in the hope that it will be useful,
 * but WITHOUT ANY WARRANTY; without even the implied warranty of
 * MERCHANTABILITY or FITNESS FOR A PARTICULAR PURPOSE.  See the GNU
 * Lesser General Public License for more details.
 *
 * You should have received a copy of the GNU Lesser General Public
 * License along with this library; if not, write to the Free Software
 * Foundation, Inc., 51 Franklin St, Fifth Floor, Boston, MA  02110-1301  USA
 *
 *****************************************************************************
 *
 * Initially developed by Sandro Santilli <strk@keybit.net> for CartoDB
 *
 *****************************************************************************/

#include "../postgis/connection_manager.hpp"
#include "../postgis/asyncresultset.hpp"
#include "pgraster_datasource.hpp"
#include "pgraster_featureset.hpp"

// mapnik
#include <mapnik/debug.hpp>
#include <mapnik/global.hpp> // for byte
#include <mapnik/boolean.hpp>
#include <mapnik/sql_utils.hpp>
#include <mapnik/util/conversions.hpp>
#include <mapnik/timer.hpp>
#include <mapnik/value/types.hpp>

#pragma GCC diagnostic push
#include <mapnik/warning_ignore.hpp>
#include <boost/algorithm/string.hpp>
#pragma GCC diagnostic pop

// stl
#include <cfloat> // FLT_MAX
#include <string>
#include <algorithm>
#include <set>
#include <sstream>

DATASOURCE_PLUGIN(pgraster_datasource)

const std::string pgraster_datasource::RASTER_COLUMNS = "raster_columns";
const std::string pgraster_datasource::RASTER_OVERVIEWS = "raster_overviews";
const std::string pgraster_datasource::SPATIAL_REF_SYS = "spatial_ref_system";

using std::shared_ptr;
using mapnik::attribute_descriptor;
using mapnik::sql_utils::identifier;
using mapnik::sql_utils::literal;
using mapnik::value_integer;

pgraster_datasource::pgraster_datasource(parameters const& params)
    : datasource(params),
      table_(*params.get<std::string>("table", "")),
      raster_table_(*params.get<std::string>("raster_table", "")),
      raster_field_(*params.get<std::string>("raster_field", "")),
      key_field_(*params.get<std::string>("key_field", "")),
      cursor_fetch_size_(*params.get<mapnik::value_integer>("cursor_size", 0)),
      row_limit_(*params.get<value_integer>("row_limit", 0)),
      type_(datasource::Raster),
      srid_(*params.get<value_integer>("srid", 0)),
      band_(*params.get<value_integer>("band", 0)),
      extent_initialized_(false),
      prescale_rasters_(*params.get<mapnik::boolean_type>("prescale_rasters", false)),
      use_overviews_(*params.get<mapnik::boolean_type>("use_overviews", false)),
      clip_rasters_(*params.get<mapnik::boolean_type>("clip_rasters", false)),
      desc_(*params.get<std::string>("type"), "utf-8"),
      creator_(params.get<std::string>("host"),
             params.get<std::string>("port"),
             params.get<std::string>("dbname"),
             params.get<std::string>("user"),
             params.get<std::string>("password"),
             params.get<std::string>("connect_timeout", "4")),
      re_tokens_("!(@?\\w+)!"), // matches  !mapnik_var!  or  !@user_var!
      pool_max_size_(*params_.get<value_integer>("max_size", 10)),
      persist_connection_(*params.get<mapnik::boolean_type>("persist_connection", true)),
      extent_from_subquery_(*params.get<mapnik::boolean_type>("extent_from_subquery", false)),
      estimate_extent_(*params.get<mapnik::boolean_type>("estimate_extent", false)),
      max_async_connections_(*params_.get<value_integer>("max_async_connection", 1)),
      asynchronous_request_(false),
      // params below are for testing purposes only and may be removed at any time
      intersect_min_scale_(*params.get<value_integer>("intersect_min_scale", 0)),
      intersect_max_scale_(*params.get<value_integer>("intersect_max_scale", 0))
{
#ifdef MAPNIK_STATS
    mapnik::progress_timer __stats__(std::clog, "pgraster_datasource::init");
#endif
    if (table_.empty())
    {
        throw mapnik::datasource_exception("Pgraster Plugin: missing <table> parameter");
    }

    boost::optional<std::string> ext = params.get<std::string>("extent");
    if (ext && !ext->empty())
    {
        extent_initialized_ = extent_.from_string(*ext);
    }

    // NOTE: In multithread environment, pool_max_size_ should be
    // max_async_connections_ * num_threads
    if(max_async_connections_ > 1)
    {
        if(max_async_connections_ > pool_max_size_)
        {
            std::ostringstream err;
            err << "PostGIS Plugin: Error: 'max_async_connections ("
                << max_async_connections_ << ") must be <= max_size(" << pool_max_size_ << ")";
            throw mapnik::datasource_exception(err.str());
        }
        asynchronous_request_ = true;
    }

    boost::optional<value_integer> initial_size = params.get<value_integer>("initial_size", 1);
    boost::optional<mapnik::boolean_type> autodetect_key_field = params.get<mapnik::boolean_type>("autodetect_key_field", false);

    ConnectionManager::instance().registerPool(creator_, *initial_size, pool_max_size_);
    CnxPool_ptr pool = ConnectionManager::instance().getPool(creator_.id());
    if (!pool) return;

    shared_ptr<Connection> conn = pool->borrowObject();
    if (!conn) return;

    if (conn->isOK())
    {
        desc_.set_encoding(conn->client_encoding());

        if (raster_table_.empty())
        {
            mapnik::sql_utils::table_from_sql
                (table_, parsed_schema_, parsed_table_);

            // non-trivial subqueries (having no FROM) make it
            // impossible to use overviews
            // TODO: improve "table_from_sql" ?
            auto nsp = table_.find_first_not_of(" \t\r\n");
            if (nsp != std::string::npos && table_[nsp] == '(')
            {
                if ( use_overviews_ )
                {
                    std::ostringstream err;
                    err << "Pgraster Plugin: overviews cannot be used "
                           "with non-trivial subqueries";
                    MAPNIK_LOG_WARN(pgraster) << err.str();
                    use_overviews_ = false;
                }
                if ( ! extent_from_subquery_ ) {
                    std::ostringstream err;
                    err << "Pgraster Plugin: extent can only be computed "
                           "from subquery as we could not found table source";
                    MAPNIK_LOG_WARN(pgraster) << err.str();
                    extent_from_subquery_ = true;
                }
            }
        }
        else
        {
            mapnik::sql_utils::table_from_sql
                (raster_table_, parsed_schema_, parsed_table_);
        }

        // If we do not know either the raster_field or the srid or we
        // want to use overviews but do not know about schema, or
        // no extent was specified, then attempt to fetch the missing
        // information from a raster_columns entry.
        //
        // This will return no records if we are querying a bogus table returned
        // from the simplistic table parsing in table_from_sql() or if
        // the table parameter references a table, view, or subselect not
        // registered in the raster_columns.
        //
        geometryColumn_ = mapnik::sql_utils::unquote_copy('"', raster_field_);
        if (!parsed_table_.empty() && (
              geometryColumn_.empty() || srid_ == 0 ||
              (parsed_schema_.empty() && use_overviews_) ||
              ! extent_initialized_
           ))
        {
#ifdef MAPNIK_STATS
            mapnik::progress_timer __stats2__(std::clog, "pgraster_datasource::init(get_srid_and_geometry_column)");
#endif
            std::ostringstream s;

            try
            {
                s << "SELECT r_raster_column col, srid, r_table_schema";
                if ( ! extent_initialized_ ) {
                    s << ", st_xmin(extent) xmin, st_ymin(extent) ymin"
                      << ", st_xmax(extent) xmax, st_ymax(extent) ymax";
                }
                s << " FROM " << RASTER_COLUMNS
                  << " WHERE r_table_name=" << literal(parsed_table_);
                if (!parsed_schema_.empty())
                {
                    s << " AND r_table_schema=" << literal(parsed_schema_);
                }
                if (!geometryColumn_.empty())
                {
                    s << " AND r_raster_column=" << literal(geometryColumn_);
                }
                MAPNIK_LOG_DEBUG(pgraster) <<
                  "pgraster_datasource: running query " << s.str();
                shared_ptr<ResultSet> rs = conn->executeQuery(s.str());
                if (rs->next())
                {
                    geometryColumn_ = rs->getValue("col");
                    if ( ! extent_initialized_ )
                    {
                        double lox, loy, hix, hiy;
                        if (mapnik::util::string2double(rs->getValue("xmin"), lox) &&
                            mapnik::util::string2double(rs->getValue("ymin"), loy) &&
                            mapnik::util::string2double(rs->getValue("xmax"), hix) &&
                            mapnik::util::string2double(rs->getValue("ymax"), hiy))
                        {
                            extent_.init(lox, loy, hix, hiy);
                            extent_initialized_ = true;
                            MAPNIK_LOG_DEBUG(pgraster) << "pgraster_datasource: Layer extent=" << extent_;
                        }
                        else
                        {
                            MAPNIK_LOG_DEBUG(pgraster) << "pgraster_datasource: Could not determine extent from query: " << s.str();
                        }
                    }
                    if (srid_ == 0)
                    {
                        const char* srid_c = rs->getValue("srid");
                        if (srid_c != nullptr)
                        {
                            int result = 0;
                            const char * end = srid_c + std::strlen(srid_c);
                            if (mapnik::util::string2int(srid_c, end, result))
                            {
                                srid_ = result;
                            }
                        }
                    }
                    if (parsed_schema_.empty())
                    {
                        parsed_schema_ = rs->getValue("r_table_schema");
                    }
                }
                else
                {
                    MAPNIK_LOG_DEBUG(pgraster) << "pgraster_datasource: no response from metadata query " << s.str();
                }
                rs->close();
            }
            catch (mapnik::datasource_exception const& ex) {
                // let this pass on query error and use the fallback below
                MAPNIK_LOG_WARN(pgraster) << "pgraster_datasource: metadata query failed: " << ex.what();
            }

            // If we still do not know the srid then we can try to fetch
            // it from the 'table_' parameter, which should work even if it is
            // a subselect as long as we know the raster_field to query
            if (! geometryColumn_.empty() && srid_ <= 0)
            {
                s.str("");

                s << "SELECT ST_SRID(" << identifier(geometryColumn_)
                  << ") AS srid FROM " << populate_tokens(table_)
                  << " WHERE " << identifier(geometryColumn_)
                  << " IS NOT NULL LIMIT 1";

                shared_ptr<ResultSet> rs = conn->executeQuery(s.str());
                if (rs->next())
                {
                    const char* srid_c = rs->getValue("srid");
                    if (srid_c != nullptr)
                    {
                        int result = 0;
                        const char * end = srid_c + std::strlen(srid_c);
                        if (mapnik::util::string2int(srid_c, end, result))
                        {
                            srid_ = result;
                        }
                    }
                }
                rs->close();
            }
        }

        // If overviews were requested, take note of the max scale
        // of each available overview, sorted by scale descending
        if ( use_overviews_ )
        {
            std::ostringstream err;
            if (parsed_schema_.empty())
            {
                err << "Pgraster Plugin: unable to lookup available table"
                    << " overviews due to unknown schema";
                throw mapnik::datasource_exception(err.str());
            }
            if (geometryColumn_.empty())
            {
                err << "Pgraster Plugin: unable to lookup available table"
                    << " overviews due to unknown column name";
                throw mapnik::datasource_exception(err.str());
            }

            std::ostringstream s;
            s << "select "
                 "r.r_table_schema sch, "
                 "r.r_table_name tab, "
                 "r.r_raster_column col, "
                 "greatest(abs(r.scale_x), abs(r.scale_y)) scl "
                 "from"
                 " raster_overviews o,"
                 " raster_columns r "
                 "where"
                 " o.r_table_schema = " << literal(parsed_schema_)
              << " and o.r_table_name = " << literal(parsed_table_)
              << " and o.r_raster_column = " << literal(geometryColumn_)
              << " and r.r_table_schema = o.o_table_schema"
                 " and r.r_table_name = o.o_table_name"
                 " and r.r_raster_column = o.o_raster_column"
                 " ORDER BY scl ASC";
            MAPNIK_LOG_DEBUG(pgraster) << "pgraster_datasource: running query " << s.str();
            shared_ptr<ResultSet> rs = conn->executeQuery(s.str());
            while (rs->next())
            {
                pgraster_overview ov = pgraster_overview();

                ov.schema = rs->getValue("sch");
                ov.table = rs->getValue("tab");
                ov.column = rs->getValue("col");
                ov.scale = atof(rs->getValue("scl"));

                if(ov.scale == 0.0f)
                {
                    MAPNIK_LOG_WARN(pgraster) << "pgraster_datasource: found invalid overview "
                      << ov.schema << "." << ov.table << "." << ov.column << " with scale " << ov.scale;
                    continue;
                }

                overviews_.push_back(ov);

                MAPNIK_LOG_DEBUG(pgraster) << "pgraster_datasource: found overview "
                  << ov.schema << "." << ov.table << "." << ov.column << " with scale " << ov.scale;
            }
            rs->close();
            if ( overviews_.empty() ) {
                MAPNIK_LOG_DEBUG(pgraster) << "pgraster_datasource: no overview found for "
                  << parsed_schema_ << "." << parsed_table_ << "." << geometryColumn_;
            }
        }

        // detect primary key
        if (*autodetect_key_field && key_field_.empty())
        {
#ifdef MAPNIK_STATS
            mapnik::progress_timer __stats2__(std::clog, "pgraster_datasource::bind(get_primary_key)");
#endif

            std::ostringstream s;
            s << "SELECT a.attname, a.attnum, t.typname, t.typname in ('int2','int4','int8') "
                "AS is_int FROM pg_class c, pg_attribute a, pg_type t, pg_namespace n, pg_index i "
                "WHERE a.attnum > 0 AND a.attrelid = c.oid "
                "AND a.atttypid = t.oid AND c.relnamespace = n.oid "
                "AND c.oid = i.indrelid AND i.indisprimary = 't' "
                "AND t.typname !~ '^geom' AND c.relname = " << literal(parsed_table_) << " "
                //"AND a.attnum = ANY (i.indkey) " // postgres >= 8.1
              << "AND (i.indkey[0]=a.attnum OR i.indkey[1]=a.attnum OR i.indkey[2]=a.attnum "
                "OR i.indkey[3]=a.attnum OR i.indkey[4]=a.attnum OR i.indkey[5]=a.attnum "
                "OR i.indkey[6]=a.attnum OR i.indkey[7]=a.attnum OR i.indkey[8]=a.attnum "
                "OR i.indkey[9]=a.attnum) ";
            if (!parsed_schema_.empty())
            {
                s << "AND n.nspname=" << literal(parsed_schema_) << ' ';
            }
            s << "ORDER BY a.attnum";

            shared_ptr<ResultSet> rs_key = conn->executeQuery(s.str());
            if (rs_key->next())
            {
                unsigned int result_rows = rs_key->size();
                if (result_rows == 1)
                {
                    bool is_int = (std::string(rs_key->getValue(3)) == "t");
                    if (is_int)
                    {
                        const char* key_field_string = rs_key->getValue(0);
                        if (key_field_string)
                        {
                            key_field_ = std::string(key_field_string);

                            MAPNIK_LOG_DEBUG(pgraster) << "pgraster_datasource: auto-detected key field of '"
                                                       << key_field_ << "' on table '" << parsed_table_ << "'";
                        }
                    }
                    else
                    {
                        // throw for cases like a numeric primary key, which is invalid
                        // as it should be floating point (int numerics are useless)
                        std::ostringstream err;
                        err << "PostGIS Plugin: Error: '"
                            << rs_key->getValue(0)
                            << "' on table '"
                            << parsed_table_
                            << "' is not a valid integer primary key field\n";
                        throw mapnik::datasource_exception(err.str());
                    }
                }
                else if (result_rows > 1)
                {
                    std::ostringstream err;
                    err << "PostGIS Plugin: Error: '"
                        << "multi column primary key detected but is not supported";
                    throw mapnik::datasource_exception(err.str());
                }
            }
            rs_key->close();
        }

        // if a globally unique key field/primary key is required
        // but still not known at this point, then throw
        if (*autodetect_key_field && key_field_.empty())
        {
            throw mapnik::datasource_exception(
                "PostGIS Plugin: Error: primary key required"
                " but could not be detected for table '"
                + parsed_table_ + "', please supply 'key_field'"
                " option to specify field to use for primary key");
        }

        if (srid_ == 0)
        {
            srid_ = -1;

            MAPNIK_LOG_DEBUG(pgraster) << "pgraster_datasource: Table " << table_ << " is using SRID=" << srid_;
        }

        // At this point the raster_field may still not be known
        // but we'll catch that where more useful...
        MAPNIK_LOG_DEBUG(pgraster) << "pgraster_datasource: Using SRID=" << srid_;
        MAPNIK_LOG_DEBUG(pgraster) << "pgraster_datasource: Using geometry_column=" << geometryColumn_;

        // collect attribute desc
#ifdef MAPNIK_STATS
        mapnik::progress_timer __stats2__(std::clog, "pgraster_datasource::bind(get_column_description)");
#endif

        std::ostringstream s;
        s << "SELECT * FROM " << populate_tokens(table_) << " LIMIT 0";

        shared_ptr<ResultSet> rs = conn->executeQuery(s.str());
        int count = rs->getNumFields();
        bool found_key_field = false;
        for (int i = 0; i < count; ++i)
        {
            std::string fld_name = rs->getFieldName(i);
            int type_oid = rs->getTypeOID(i);

            // validate type of key_field
            if (! found_key_field && ! key_field_.empty() && fld_name == key_field_)
            {
                if (type_oid == 20 || type_oid == 21 || type_oid == 23)
                {
                    found_key_field = true;
                    desc_.add_descriptor(attribute_descriptor(fld_name, mapnik::Integer));
                }
                else
                {
                    std::ostringstream error_s;
                    error_s << "invalid type '";

                    std::ostringstream type_s;
                    type_s << "SELECT oid, typname FROM pg_type WHERE oid = " << type_oid;

                    shared_ptr<ResultSet> rs_oid = conn->executeQuery(type_s.str());
                    if (rs_oid->next())
                    {
                        error_s << rs_oid->getValue("typname")
                                << "' (oid:" << rs_oid->getValue("oid") << ")";
                    }
                    else
                    {
                        error_s << "oid:" << type_oid << "'";
                    }

                    rs_oid->close();
                    error_s << " for key_field '" << fld_name << "' - "
                            << "must be an integer primary key";

                    rs->close();
                    throw mapnik::datasource_exception(error_s.str());
                }
            }
            else
            {
                switch (type_oid)
                {
                case 16:    // bool
                    desc_.add_descriptor(attribute_descriptor(fld_name, mapnik::Boolean));
                    break;
                case 20:    // int8
                case 21:    // int2
                case 23:    // int4
                    desc_.add_descriptor(attribute_descriptor(fld_name, mapnik::Integer));
                    break;
                case 700:   // float4
                case 701:   // float8
                case 1700:  // numeric
                    desc_.add_descriptor(attribute_descriptor(fld_name, mapnik::Double));
                    break;
                case 1042:  // bpchar
                case 1043:  // varchar
                case 25:    // text
                case 705:   // literal
                    desc_.add_descriptor(attribute_descriptor(fld_name, mapnik::String));
                    break;
                default: // should not get here
#ifdef MAPNIK_LOG
                    s.str("");
                    s << "SELECT oid, typname FROM pg_type WHERE oid = " << type_oid;

                    shared_ptr<ResultSet> rs_oid = conn->executeQuery(s.str());
                    if (rs_oid->next())
                    {
                        std::string typname(rs_oid->getValue("typname"));
                        if (typname != "geometry" && typname != "raster")
                        {
                            MAPNIK_LOG_WARN(pgraster) << "pgraster_datasource: Unknown type=" << typname
                                                     << " (oid:" << rs_oid->getValue("oid") << ")";
                        }
                    }
                    else
                    {
                        MAPNIK_LOG_WARN(pgraster) << "pgraster_datasource: Unknown type_oid=" << type_oid;
                    }
                    rs_oid->close();
#endif
                    break;
                }
            }
        }

        rs->close();
    }

    // Close explicitly the connection so we can 'fork()' without sharing open connections
    conn->close();
}

pgraster_datasource::~pgraster_datasource()
{
    if (! persist_connection_)
    {
        CnxPool_ptr pool = ConnectionManager::instance().getPool(creator_.id());
        if (pool)
        {
            try {
              shared_ptr<Connection> conn = pool->borrowObject();
              if (conn)
              {
                  conn->close();
              }
            } catch (mapnik::datasource_exception const& ex) {
              // happens when borrowObject tries to
              // create a new connection and fails.
              // In turn, new connection would be needed
              // when our broke and was thus no good to
              // be borrowed
              // See https://github.com/mapnik/mapnik/issues/2191
            }
        }
    }
}

const char * pgraster_datasource::name()
{
    return "pgraster";
}

mapnik::datasource::datasource_t pgraster_datasource::type() const
{
    return type_;
}

layer_descriptor pgraster_datasource::get_descriptor() const
{
    return desc_;
}

std::string pgraster_datasource::sql_bbox(box2d<double> const& env) const
{
    std::ostringstream b;
<<<<<<< HEAD
    b << "ST_MakeEnvelope(";
    b << std::setprecision(16);
    b << env.minx() << "," << env.miny() << ",";
    b << env.maxx() << "," << env.maxy() << ",";
    b << srid_ << ")";
=======
    b.precision(16);

    if (srid_ > 0)
    {
        b << "ST_SetSRID(";
    }

    b << "'BOX(";
    b << env.minx() << " " << env.miny() << ",";
    b << env.maxx() << " " << env.maxy() << ")'::box2d";

    if (srid_ > 0)
    {
        b << ", " << srid_ << ")";
    }

>>>>>>> 8a44f7ff
    return b.str();
}

std::string pgraster_datasource::populate_tokens(std::string const& sql) const
{
    return populate_tokens(sql, FLT_MAX,
                           box2d<double>(-FLT_MAX, -FLT_MAX, FLT_MAX, FLT_MAX),
                           0, 0, mapnik::attributes{}, false);
}

std::string pgraster_datasource::populate_tokens(std::string const& sql,
                                                 double scale_denom,
                                                 box2d<double> const& env,
                                                 double pixel_width,
                                                 double pixel_height,
                                                 mapnik::attributes const& vars,
                                                 bool intersect) const
{
    std::ostringstream populated_sql;
    std::cmatch m;
    char const* start = sql.data();
    char const* end = start + sql.size();

    populated_sql.precision(16);
    populated_sql << std::showpoint;

    while (std::regex_search(start, end, m, re_tokens_))
    {
        populated_sql.write(start, m[0].first - start);
        start = m[0].second;

        auto m1 = boost::make_iterator_range(m[1].first, m[1].second);
        if (m1.front() == '@')
        {
            std::string var_name(m1.begin() + 1, m1.end());
            auto itr = vars.find(var_name);
            if (itr != vars.end())
            {
                auto var_value = itr->second.to_string();
                populated_sql << literal(var_value);
            }
            else
            {
                populated_sql << "NULL"; // undefined @variable
            }
        }
        else if (boost::algorithm::equals(m1, "bbox"))
        {
            populated_sql << sql_bbox(env);
            intersect = false;
        }
        else if (boost::algorithm::equals(m1, "pixel_height"))
        {
            populated_sql << pixel_height;
        }
        else if (boost::algorithm::equals(m1, "pixel_width"))
        {
            populated_sql << pixel_width;
        }
        else if (boost::algorithm::equals(m1, "scale_denominator"))
        {
            populated_sql << scale_denom;
        }
        else
        {
            populated_sql << "NULL"; // unrecognized !token!
        }
    }

    populated_sql.write(start, end - start);

    if (intersect)
    {
        if (intersect_min_scale_ > 0 && (scale_denom <= intersect_min_scale_))
        {
            populated_sql << " WHERE ST_Intersects("
                          << identifier(geometryColumn_) << ", "
                          << sql_bbox(env) << ")";
        }
        else if (intersect_max_scale_ > 0 && (scale_denom >= intersect_max_scale_))
        {
            // do no bbox restriction
        }
        else
        {
            populated_sql << " WHERE "
                          << identifier(geometryColumn_) << " && "
                          << sql_bbox(env);
        }
    }

    return populated_sql.str();
}


std::shared_ptr<IResultSet> pgraster_datasource::get_resultset(std::shared_ptr<Connection> &conn, std::string const& sql, CnxPool_ptr const& pool, processor_context_ptr ctx) const
{

    if (!ctx)
    {
        // ! asynchronous_request_
        if (cursor_fetch_size_ > 0)
        {
            // cursor
            std::ostringstream csql;
            std::string cursor_name = conn->new_cursor_name();

            csql << "DECLARE " << cursor_name << " BINARY INSENSITIVE NO SCROLL CURSOR WITH HOLD FOR " << sql << " FOR READ ONLY";

            if (! conn->execute(csql.str()))
            {
                // TODO - better error
                throw mapnik::datasource_exception("Pgraster Plugin: error creating cursor for data select." );
            }

            return std::make_shared<CursorResultSet>(conn, cursor_name, cursor_fetch_size_);

        }
        else
        {
            // no cursor
            return conn->executeQuery(sql, 1);
        }
    }
    else
    {   // asynchronous requests

        std::shared_ptr<postgis_processor_context> pgis_ctxt = std::static_pointer_cast<postgis_processor_context>(ctx);
        if (conn)
        {
            // lauch async req & create asyncresult with conn
            conn->executeAsyncQuery(sql, 1);
            return std::make_shared<AsyncResultSet>(pgis_ctxt, pool, conn, sql);
        }
        else
        {
            // create asyncresult  with  null connection
            std::shared_ptr<AsyncResultSet> res = std::make_shared<AsyncResultSet>(pgis_ctxt, pool,  conn, sql);
            pgis_ctxt->add_request(res);
            return res;
        }
    }
}

processor_context_ptr pgraster_datasource::get_context(feature_style_context_map & ctx) const
{
    if (!asynchronous_request_)
    {
        return processor_context_ptr();
    }

    std::string ds_name(name());
    feature_style_context_map::const_iterator itr = ctx.find(ds_name);
    if (itr != ctx.end())
    {
        return itr->second;
    }
    else
    {
        return ctx.insert(std::make_pair(ds_name,std::make_shared<postgis_processor_context>())).first->second;
    }
}

featureset_ptr pgraster_datasource::features(query const& q) const
{
    // if the driver is in asynchronous mode, return the appropriate fetaures
    if (asynchronous_request_ )
    {
        return features_with_context(q,std::make_shared<postgis_processor_context>());
    }
    else
    {
        return features_with_context(q,processor_context_ptr());
    }
}

featureset_ptr pgraster_datasource::features_with_context(query const& q,processor_context_ptr proc_ctx) const
{

#ifdef MAPNIK_STATS
    mapnik::progress_timer __stats__(std::clog, "pgraster_datasource::features_with_context");
#endif


    box2d<double> const& box = q.get_bbox();
    double scale_denom = q.scale_denominator();

    CnxPool_ptr pool = ConnectionManager::instance().getPool(creator_.id());

    if (pool)
    {
        shared_ptr<Connection> conn;

        if ( asynchronous_request_ )
        {
            // limit use to num_async_request_ => if reached don't borrow the last connexion object
            std::shared_ptr<postgis_processor_context> pgis_ctxt = std::static_pointer_cast<postgis_processor_context>(proc_ctx);
            if ( pgis_ctxt->num_async_requests_ < max_async_connections_ )
            {
                conn = pool->borrowObject();
                pgis_ctxt->num_async_requests_++;
            }
        }
        else
        {
            // Always get a connection in synchronous mode
            conn = pool->borrowObject();
            if(!conn )
            {
                throw mapnik::datasource_exception("Pgraster Plugin: Null connection");
            }
        }


        if (geometryColumn_.empty())
        {
            std::ostringstream s_error;
            s_error << "PostGIS: geometry name lookup failed for table '";

            if (!parsed_schema_.empty())
            {
                s_error << parsed_schema_ << ".";
            }
            s_error << parsed_table_
                    << "'. Please manually provide the 'raster_field' parameter or add an entry "
                    << "in the geometry_columns for '";

            if (!parsed_schema_.empty())
            {
                s_error << parsed_schema_ << ".";
            }
            s_error << parsed_table_ << "'.";

            throw mapnik::datasource_exception(s_error.str());
        }

        const double px_gw = 1.0 / std::get<0>(q.resolution());
        const double px_gh = 1.0 / std::get<1>(q.resolution());

        MAPNIK_LOG_DEBUG(pgraster) << "pgraster_datasource: px_gw=" << px_gw
                                   << " px_gh=" << px_gh;

        std::string table_with_bbox;
        std::string col = geometryColumn_;
        table_with_bbox = table_; // possibly a subquery

        if ( use_overviews_ && !overviews_.empty()) {
          std::string sch = overviews_[0].schema;
          std::string tab = overviews_[0].table;
          col = overviews_[0].column;
          const double scale = std::min(px_gw, px_gh);
          std::vector<pgraster_overview>::const_reverse_iterator i;
          for (i=overviews_.rbegin(); i!=overviews_.rend(); ++i) {
            const pgraster_overview& o = *i;
            if ( o.scale < scale ) {
              sch = o.schema;
              tab = o.table;
              col = o.column;
              MAPNIK_LOG_DEBUG(pgraster)
                << "pgraster_datasource: using overview "
                << o.schema << "." << o.table << "." << o.column
                << " with scale=" << o.scale
                << " for min out scale=" << scale;
              break;
            } else {
              MAPNIK_LOG_DEBUG(pgraster)
                << "pgraster_datasource: overview "
                << o.schema << "." << o.table << "." << o.column
                << " with scale=" << o.scale
                << " not good for min out scale " << scale;
            }
          }
          boost::algorithm::replace_all(table_with_bbox, parsed_table_, tab);
          boost::algorithm::replace_all(table_with_bbox, parsed_schema_, sch);
          boost::algorithm::replace_all(table_with_bbox, geometryColumn_, col);
        }
        table_with_bbox = populate_tokens(table_with_bbox, scale_denom, box,
                                          px_gw, px_gh, q.variables());

        std::ostringstream s;

        s << "SELECT ST_AsBinary(";

        if (band_) s << "ST_Band(";

        if (prescale_rasters_) s << "ST_Resize(";

        if (clip_rasters_) s << "ST_Clip(";

        s << identifier(col);

        if (clip_rasters_) {
          s << ", ST_Expand(" << sql_bbox(box)
            << ", greatest(abs(ST_ScaleX("
            << identifier(col) << ")), abs(ST_ScaleY("
            << identifier(col) << ")))))";
        }

        if (prescale_rasters_) {
          const double scale = std::min(px_gw, px_gh);
          s << ", least(1.0, abs(ST_ScaleX(" << identifier(col)
            << "))::float8/" << scale
            << "), least(1.0, abs(ST_ScaleY(" << identifier(col)
            << "))::float8/" << scale << "))";
          // TODO: if band_ is given, we'll interpret as indexed so
          //       the rescaling must NOT ruin it (use algorithm mode!)
        }

        if (band_) s << ", " << band_ << ")";

        s << ") AS geom";

        mapnik::context_ptr ctx = std::make_shared<mapnik::context_type>();
        std::set<std::string> const& props = q.property_names();
        std::set<std::string>::const_iterator pos = props.begin();
        std::set<std::string>::const_iterator end = props.end();

        if (! key_field_.empty())
        {
            s << ',' << identifier(key_field_);
            ctx->push(key_field_);

            for (; pos != end; ++pos)
            {
                if (*pos != key_field_)
                {
                    s << ',' << identifier(*pos);
                    ctx->push(*pos);
                }
            }
        }
        else
        {
            for (; pos != end; ++pos)
            {
                s << ',' << identifier(*pos);
                ctx->push(*pos);
            }
        }

        s << " FROM " << table_with_bbox;

        if (row_limit_ > 0)
        {
            s << " LIMIT " << row_limit_;
        }

        MAPNIK_LOG_DEBUG(pgraster) << "pgraster_datasource: "
          "features query: " << s.str();

        std::shared_ptr<IResultSet> rs = get_resultset(conn, s.str(), pool, proc_ctx);
        return std::make_shared<pgraster_featureset>(rs, ctx,
                  desc_.get_encoding(), !key_field_.empty(),
                  band_ ? 1 : 0 // whatever band number is given we'd have
                                // extracted with ST_Band above so it becomes
                                // band number 1
               );

    }

    return mapnik::make_invalid_featureset();
}


featureset_ptr pgraster_datasource::features_at_point(coord2d const& pt, double tol) const
{
#ifdef MAPNIK_STATS
    mapnik::progress_timer __stats__(std::clog, "pgraster_datasource::features_at_point");
#endif
    CnxPool_ptr pool = ConnectionManager::instance().getPool(creator_.id());
    if (pool)
    {
        shared_ptr<Connection> conn = pool->borrowObject();
        if (!conn) return mapnik::make_invalid_featureset();

        if (conn->isOK())
        {
            if (geometryColumn_.empty())
            {
                std::ostringstream s_error;
                s_error << "PostGIS: geometry name lookup failed for table '";

                if (!parsed_schema_.empty())
                {
                    s_error << parsed_schema_ << ".";
                }
                s_error << parsed_table_
                        << "'. Please manually provide the 'raster_field' parameter or add an entry "
                        << "in the geometry_columns for '";

                if (!parsed_schema_.empty())
                {
                    s_error << parsed_schema_ << ".";
                }
                s_error << parsed_table_ << "'.";

                throw mapnik::datasource_exception(s_error.str());
            }

            std::ostringstream s;
            s << "SELECT ST_AsBinary(" << identifier(geometryColumn_) << ") AS geom";

            mapnik::context_ptr ctx = std::make_shared<mapnik::context_type>();
            auto const& desc = desc_.get_descriptors();

            if (!key_field_.empty())
            {
                s << ',' << identifier(key_field_);
                ctx->push(key_field_);
                for (auto const& attr_info : desc)
                {
                    std::string const& name = attr_info.get_name();
                    if (name != key_field_)
                    {
                        s << ',' << identifier(name);
                        ctx->push(name);
                    }
                }
            }
            else
            {
                for (auto const& attr_info : desc)
                {
                    std::string const& name = attr_info.get_name();
                    s << ',' << identifier(name);
                    ctx->push(name);
                }
            }

            box2d<double> box(pt.x - tol, pt.y - tol, pt.x + tol, pt.y + tol);
            std::string table_with_bbox = populate_tokens(table_, FLT_MAX, box, 0, 0,
                                                          mapnik::attributes{});

            s << " FROM " << table_with_bbox;

            if (row_limit_ > 0)
            {
                s << " LIMIT " << row_limit_;
            }

            std::shared_ptr<IResultSet> rs = get_resultset(conn, s.str(), pool);
            return std::make_shared<pgraster_featureset>(rs, ctx, desc_.get_encoding(), !key_field_.empty());
        }
    }

    return mapnik::make_invalid_featureset();
}

box2d<double> pgraster_datasource::envelope() const
{
    if (extent_initialized_)
    {
        return extent_;
    }

    CnxPool_ptr pool = ConnectionManager::instance().getPool(creator_.id());
    if (pool)
    {
        shared_ptr<Connection> conn = pool->borrowObject();
        if (!conn) return extent_;
        if (conn->isOK())
        {
            std::ostringstream s;

            std::string col = geometryColumn_;
            std::string sch = parsed_schema_;
            std::string tab = parsed_table_;

            if ( ! overviews_.empty() )
            {
              // query from highest-factor overview instead
              const pgraster_overview& o = overviews_.back();
              sch = o.schema;
              tab = o.table;
              col = o.column;
            }

            if (col.empty())
            {
                std::ostringstream s_error;
                s_error << "PostGIS: unable to query the layer extent of table '";

                if (! sch.empty())
                {
                    s_error << sch << ".";
                }
                s_error << parsed_table_ << "' because we cannot determine the raster field name."
                        << "\nPlease provide either an 'extent' parameter to skip this query, "
                        << "a 'raster_field' and/or 'raster_table' parameter, or add "
                        << "standard constraints to your raster table.";

                throw mapnik::datasource_exception("Pgraster Plugin: " + s_error.str());
            }

            if (estimate_extent_)
            {
                if (tab.empty())
                {
                  std::ostringstream s_error;
                  s_error << "PostGIS: unable to query the layer extent as "
                          << "we couldn't determine the raster table name.\n"
                          << "Please provide either an 'extent' parameter to skip this query, "
                          << "a 'raster_table' parameter, or do not set 'estimate_extent'";
                  throw mapnik::datasource_exception("Pgraster Plugin: " + s_error.str());
                }
                s << "SELECT ST_XMin(ext),ST_YMin(ext),ST_XMax(ext),ST_YMax(ext)"
                  << " FROM (SELECT ST_EstimatedExtent(";

                if (! sch.empty())
                {
                    s << literal(sch) << ',';
                }

                s << literal(tab) << ','
                  << literal(col) << ") as ext) as tmp";
            }
            else
            {
                s << "SELECT ST_XMin(ext),ST_YMin(ext),ST_XMax(ext),ST_YMax(ext)"
                  << " FROM (SELECT ST_Extent(" << identifier(col) << "::geometry) as ext from ";

                if (extent_from_subquery_)
                {
                    // if a subselect limits records then calculating the extent upon the
                    // subquery will be faster and the bounds will be more accurate
                    s << populate_tokens(table_) << ") as tmpx";
                }
                else
                {
                    if (! sch.empty())
                    {
                        s << identifier(sch) << ".";
                    }

                    // but if the subquery does not limit records then querying the
                    // actual table will be faster as indexes can be used
                    s << identifier(tab) << ") as tmp";
                }
            }

            shared_ptr<ResultSet> rs = conn->executeQuery(s.str());
            if (rs->next() && ! rs->isNull(0))
            {
                double lox, loy, hix, hiy;
                if (mapnik::util::string2double(rs->getValue(0), lox) &&
                    mapnik::util::string2double(rs->getValue(1), loy) &&
                    mapnik::util::string2double(rs->getValue(2), hix) &&
                    mapnik::util::string2double(rs->getValue(3), hiy))
                {
                    extent_.init(lox, loy, hix, hiy);
                    extent_initialized_ = true;
                }
                else
                {
                    MAPNIK_LOG_DEBUG(pgraster) << "pgraster_datasource: Could not determine extent from query: " << s.str();
                }
            }
            rs->close();
        }
    }

    return extent_;
}

boost::optional<mapnik::datasource_geometry_t> pgraster_datasource::get_geometry_type() const
{
    return boost::optional<mapnik::datasource_geometry_t>();
}<|MERGE_RESOLUTION|>--- conflicted
+++ resolved
@@ -597,30 +597,11 @@
 std::string pgraster_datasource::sql_bbox(box2d<double> const& env) const
 {
     std::ostringstream b;
-<<<<<<< HEAD
+    b.precision(16);
     b << "ST_MakeEnvelope(";
-    b << std::setprecision(16);
     b << env.minx() << "," << env.miny() << ",";
     b << env.maxx() << "," << env.maxy() << ",";
-    b << srid_ << ")";
-=======
-    b.precision(16);
-
-    if (srid_ > 0)
-    {
-        b << "ST_SetSRID(";
-    }
-
-    b << "'BOX(";
-    b << env.minx() << " " << env.miny() << ",";
-    b << env.maxx() << " " << env.maxy() << ")'::box2d";
-
-    if (srid_ > 0)
-    {
-        b << ", " << srid_ << ")";
-    }
-
->>>>>>> 8a44f7ff
+    b << std::max(srid_, 0) << ")";
     return b.str();
 }
 

--- conflicted
+++ resolved
@@ -1117,11 +1117,7 @@
                   throw mapnik::datasource_exception("Pgraster Plugin: " + s_error.str());
                 }
                 s << "SELECT ST_XMin(ext),ST_YMin(ext),ST_XMax(ext),ST_YMax(ext)"
-<<<<<<< HEAD
                   << " FROM (SELECT ST_EstimatedExtent('";
-=======
-                  << " FROM (SELECT ST_Estimated_Extent(";
->>>>>>> 428ba432
 
                 if (! sch.empty())
                 {

--- conflicted
+++ resolved
@@ -74,11 +74,7 @@
     float scale; // max absolute scale between x and y
 };
 
-<<<<<<< HEAD
-
 DATASOURCE_PLUGIN_DEF(pgraster_datasource_plugin, pgraster);
-=======
->>>>>>> 0c8352fc
 class pgraster_datasource : public datasource
 {
   public:

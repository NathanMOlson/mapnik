/*****************************************************************************
 *
 * This file is part of Mapnik (c++ mapping toolkit)
 *
 * Copyright (C) 2021 Artem Pavlenko
 *
 * This library is free software; you can redistribute it and/or
 * modify it under the terms of the GNU Lesser General Public
 * License as published by the Free Software Foundation; either
 * version 2.1 of the License, or (at your option) any later version.
 *
 * This library is distributed in the hope that it will be useful,
 * but WITHOUT ANY WARRANTY; without even the implied warranty of
 * MERCHANTABILITY or FITNESS FOR A PARTICULAR PURPOSE.  See the GNU
 * Lesser General Public License for more details.
 *
 * You should have received a copy of the GNU Lesser General Public
 * License along with this library; if not, write to the Free Software
 * Foundation, Inc., 51 Franklin St, Fifth Floor, Boston, MA  02110-1301  USA
 *
 *****************************************************************************/

#include "gdal_datasource.hpp"
#include "gdal_featureset.hpp"

// mapnik
#include <mapnik/debug.hpp>
#include <mapnik/boolean.hpp>
#include <mapnik/geom_util.hpp>
#include <mapnik/timer.hpp>
#include <mapnik/value/types.hpp>

#include <gdal_version.h>

#include <mutex>

using mapnik::datasource;
using mapnik::parameters;

using mapnik::box2d;
using mapnik::coord2d;
using mapnik::datasource_exception;
using mapnik::featureset_ptr;
using mapnik::layer_descriptor;
using mapnik::query;

static std::once_flag once_flag;

<<<<<<< HEAD
DATASOURCE_PLUGIN_IMPL(gdal_datasource_plugin, gdal_datasource);
DATASOURCE_PLUGIN_EXPORT(gdal_datasource_plugin);
void gdal_datasource_plugin::init_once() const {
    std::call_once(once_flag,[](){
        GDALAllRegister();
    });
=======
extern "C" MAPNIK_EXP void on_plugin_load()
{
    // initialize gdal formats
    std::call_once(once_flag, []() { GDALAllRegister(); });
>>>>>>> 0c8352fc
}

gdal_datasource::gdal_datasource(parameters const& params)
    : datasource(params)
    , dataset_(nullptr, &GDALClose)
    , desc_(gdal_datasource::name(), "utf-8")
    , nodata_value_(params.get<double>("nodata"))
    , nodata_tolerance_(*params.get<double>("nodata_tolerance", 1e-12))
{
    MAPNIK_LOG_DEBUG(gdal) << "gdal_datasource: Initializing...";

#ifdef MAPNIK_STATS
    mapnik::progress_timer __stats__(std::clog, "gdal_datasource::init");
#endif

    boost::optional<std::string> file = params.get<std::string>("file");
    if (!file)
        throw datasource_exception("missing <file> parameter");

    boost::optional<std::string> base = params.get<std::string>("base");
    if (base)
    {
        dataset_name_ = *base + "/" + *file;
    }
    else
    {
        dataset_name_ = *file;
    }

    shared_dataset_ = *params.get<mapnik::boolean_type>("shared", false);
    band_ = *params.get<mapnik::value_integer>("band", -1);

    // Maximum memory limitation for image will be simply based on the maximum
    // area we allow for an image. The true memory footprint therefore will vary based
    // on the type of imagery that exists. This is not the maximum size of an image
    // on disk but rather the maximum size we will load into mapnik from GDAL.
    // max_im_area based on 50 mb limit for RGBA
    max_image_area_ = *params.get<mapnik::value_integer>("max_image_area", (50 * 1024 * 1024) / 4);

#if GDAL_VERSION_NUM >= 1600
    if (shared_dataset_)
    {
        auto ds = GDALOpenShared(dataset_name_.c_str(), GA_ReadOnly);
        dataset_.reset(static_cast<GDALDataset*>(ds));
    }
    else
#endif
    {
        auto ds = GDALOpen(dataset_name_.c_str(), GA_ReadOnly);
        dataset_.reset(static_cast<GDALDataset*>(ds));
    }

    if (!dataset_)
    {
        throw datasource_exception(CPLGetLastErrorMsg());
    }

    MAPNIK_LOG_DEBUG(gdal) << "gdal_featureset: opened Dataset=" << dataset_.get();

    nbands_ = dataset_->GetRasterCount();
    width_ = dataset_->GetRasterXSize();
    height_ = dataset_->GetRasterYSize();
    desc_.add_descriptor(mapnik::attribute_descriptor("nodata", mapnik::Double));

    double tr[6];
    bool bbox_override = false;
    boost::optional<std::string> bbox_s = params.get<std::string>("extent");
    if (bbox_s)
    {
        MAPNIK_LOG_DEBUG(gdal) << "gdal_datasource: BBox Parameter=" << *bbox_s;

        bbox_override = extent_.from_string(*bbox_s);
        if (!bbox_override)
        {
            throw datasource_exception("GDAL Plugin: bbox parameter '" + *bbox_s + "' invalid");
        }
    }

    if (bbox_override)
    {
        tr[0] = extent_.minx();
        tr[1] = extent_.width() / (double)width_;
        tr[2] = 0;
        tr[3] = extent_.maxy();
        tr[4] = 0;
        tr[5] = -extent_.height() / (double)height_;
        MAPNIK_LOG_DEBUG(gdal) << "gdal_datasource extent override gives Geotransform=" << tr[0] << "," << tr[1] << ","
                               << tr[2] << "," << tr[3] << "," << tr[4] << "," << tr[5];
    }
    else
    {
        if (dataset_->GetGeoTransform(tr) != CPLE_None)
        {
            MAPNIK_LOG_DEBUG(gdal) << "gdal_datasource GetGeotransform failure gives=" << tr[0] << "," << tr[1] << ","
                                   << tr[2] << "," << tr[3] << "," << tr[4] << "," << tr[5];
        }
        else
        {
            MAPNIK_LOG_DEBUG(gdal) << "gdal_datasource Geotransform=" << tr[0] << "," << tr[1] << "," << tr[2] << ","
                                   << tr[3] << "," << tr[4] << "," << tr[5];
        }
    }

    // TODO - We should throw for true non-north up images, but the check
    // below is clearly too restrictive.
    // https://github.com/mapnik/mapnik/issues/970
    /*
      if (tr[2] != 0 || tr[4] != 0)
      {
      throw datasource_exception("GDAL Plugin: only 'north up' images are supported");
      }
    */

    dx_ = tr[1];
    dy_ = tr[5];

    if (!bbox_override)
    {
        double x0 = tr[0];
        double y0 = tr[3];
        double x1 = tr[0] + width_ * dx_ + height_ * tr[2];
        double y1 = tr[3] + width_ * tr[4] + height_ * dy_;

        /*
          double x0 = tr[0] + (height_) * tr[2]; // minx
          double y0 = tr[3] + (height_) * tr[5]; // miny

          double x1 = tr[0] + (width_) * tr[1]; // maxx
          double y1 = tr[3] + (width_) * tr[4]; // maxy
        */

        extent_.init(x0, y0, x1, y1);
    }

    MAPNIK_LOG_DEBUG(gdal) << "gdal_datasource: Raster Size=" << width_ << "," << height_;
    MAPNIK_LOG_DEBUG(gdal) << "gdal_datasource: Raster Extent=" << extent_;
}

gdal_datasource::~gdal_datasource()
{
    MAPNIK_LOG_DEBUG(gdal) << "gdal_featureset: Closing Dataset=" << dataset_.get();
}

datasource::datasource_t gdal_datasource::type() const
{
    return datasource::Raster;
}

const char* gdal_datasource::name()
{
    return "gdal";
}

box2d<double> gdal_datasource::envelope() const
{
    return extent_;
}

boost::optional<mapnik::datasource_geometry_t> gdal_datasource::get_geometry_type() const
{
    return boost::optional<mapnik::datasource_geometry_t>();
}

layer_descriptor gdal_datasource::get_descriptor() const
{
    return desc_;
}

featureset_ptr gdal_datasource::features(query const& q) const
{
#ifdef MAPNIK_STATS
    mapnik::progress_timer __stats__(std::clog, "gdal_datasource::features");
#endif

    return std::make_shared<gdal_featureset>(*dataset_,
                                             band_,
                                             gdal_query(q),
                                             extent_,
                                             width_,
                                             height_,
                                             nbands_,
                                             dx_,
                                             dy_,
                                             nodata_value_,
                                             nodata_tolerance_,
                                             max_image_area_);
}

featureset_ptr gdal_datasource::features_at_point(coord2d const& pt, double tol) const
{
#ifdef MAPNIK_STATS
    mapnik::progress_timer __stats__(std::clog, "gdal_datasource::features_at_point");
#endif

    return std::make_shared<gdal_featureset>(*dataset_,
                                             band_,
                                             gdal_query(pt),
                                             extent_,
                                             width_,
                                             height_,
                                             nbands_,
                                             dx_,
                                             dy_,
                                             nodata_value_,
                                             nodata_tolerance_,
                                             max_image_area_);
}<|MERGE_RESOLUTION|>--- conflicted
+++ resolved
@@ -46,19 +46,11 @@
 
 static std::once_flag once_flag;
 
-<<<<<<< HEAD
 DATASOURCE_PLUGIN_IMPL(gdal_datasource_plugin, gdal_datasource);
 DATASOURCE_PLUGIN_EXPORT(gdal_datasource_plugin);
-void gdal_datasource_plugin::init_once() const {
-    std::call_once(once_flag,[](){
-        GDALAllRegister();
-    });
-=======
-extern "C" MAPNIK_EXP void on_plugin_load()
-{
-    // initialize gdal formats
+void gdal_datasource_plugin::init_once() const
+{
     std::call_once(once_flag, []() { GDALAllRegister(); });
->>>>>>> 0c8352fc
 }
 
 gdal_datasource::gdal_datasource(parameters const& params)

--- conflicted
+++ resolved
@@ -5,26 +5,9 @@
     gdal_datasource.cpp
     gdal_featureset.cpp
 )
-<<<<<<< HEAD
 target_include_directories(input-gdal ${_plugin_visibility} ${GDAL_INCLUDE_DIRS})
 target_link_libraries(input-gdal ${_plugin_visibility} 
-=======
-target_include_directories(input-gdal PRIVATE ${GDAL_INCLUDE_DIRS})
-target_link_libraries(input-gdal PRIVATE
->>>>>>> 14a5cc7e
     mapnik::mapnik
     mapnik::datasource-base
     ${GDAL_LIBRARIES}
-)
-<<<<<<< HEAD
-=======
-set_target_properties(input-gdal PROPERTIES
-    OUTPUT_NAME "gdal"
-    PREFIX "${_plugin_prefix}"
-    SUFFIX "${_plugin_suffix}"
-    LIBRARY_OUTPUT_DIRECTORY "${MAPNIK_OUTPUT_DIR}/plugins/input"
-    RUNTIME_OUTPUT_DIRECTORY "${MAPNIK_OUTPUT_DIR}"
-    ARCHIVE_OUTPUT_DIRECTORY "${MAPNIK_OUTPUT_DIR}/lib"
-)
-mapnik_install_plugin(input-gdal)
->>>>>>> 14a5cc7e
+)
/*****************************************************************************
 *
 * This file is part of Mapnik (c++ mapping toolkit)
 *
 * Copyright (C) 2011 Artem Pavlenko
 *
 * This library is free software; you can redistribute it and/or
 * modify it under the terms of the GNU Lesser General Public
 * License as published by the Free Software Foundation; either
 * version 2.1 of the License, or (at your option) any later version.
 *
 * This library is distributed in the hope that it will be useful,
 * but WITHOUT ANY WARRANTY; without even the implied warranty of
 * MERCHANTABILITY or FITNESS FOR A PARTICULAR PURPOSE.  See the GNU
 * Lesser General Public License for more details.
 *
 * You should have received a copy of the GNU Lesser General Public
 * License along with this library; if not, write to the Free Software
 * Foundation, Inc., 51 Franklin St, Fifth Floor, Boston, MA  02110-1301  USA
 *
 *****************************************************************************/

#include "postgis_featureset.hpp"
#include "resultset.hpp"
#include "cursorresultset.hpp"

// mapnik
#include <mapnik/global.hpp>
#include <mapnik/debug.hpp>
#include <mapnik/wkb.hpp>
#include <mapnik/unicode.hpp>
#include <mapnik/sql_utils.hpp>
#include <mapnik/feature_factory.hpp>
#include <mapnik/util/conversions.hpp>
#include <mapnik/util/trim.hpp>

// boost
#include <boost/spirit/include/qi.hpp>

// stl
#include <sstream>
#include <string>

using mapnik::geometry_type;
using mapnik::byte;
using mapnik::geometry_utils;
using mapnik::feature_factory;
using mapnik::context_ptr;

postgis_featureset::postgis_featureset(boost::shared_ptr<IResultSet> const& rs,
                                       context_ptr const& ctx,
                                       std::string const& encoding,
                                       bool key_field)
    : rs_(rs),
      ctx_(ctx),
      tr_(new transcoder(encoding)),
      totalGeomSize_(0),
      feature_id_(1),
      key_field_(key_field)
{
}

feature_ptr postgis_featureset::next()
{
    while (rs_->next())
    {
        // new feature
        unsigned pos = 1;
        feature_ptr feature;

        if (key_field_)
        {
            // create feature with user driven id from attribute
            int oid = rs_->getTypeOID(pos);
            const char* buf = rs_->getValue(pos);
            std::string name = rs_->getFieldName(pos);

<<<<<<< HEAD
            // validation happens of this type at bind()
            mapnik::value_integer val;
=======
            // validation happens of this type at initialization
            int val;
>>>>>>> ae69ee9a
            if (oid == 20)
            {
                val = int8net(buf);
            }
            else if (oid == 21)
            {
                val = int2net(buf);
            }
            else
            {
                val = int4net(buf);
            }

            feature = feature_factory::create(ctx_, val);
            // TODO - extend feature class to know
            // that its id is also an attribute to avoid
            // this duplication
            feature->put<mapnik::value_integer>(name,val);
            ++pos;
        }
        else
        {
            // fallback to auto-incrementing id
            feature = feature_factory::create(ctx_, feature_id_);
            ++feature_id_;
        }

        // parse geometry
        int size = rs_->getFieldLength(0);
        const char *data = rs_->getValue(0);
        if (!geometry_utils::from_wkb(feature->paths(), data, size))
            continue;

        totalGeomSize_ += size;

        unsigned num_attrs = ctx_->size() + 1;
        for (; pos < num_attrs; ++pos)
        {
            std::string name = rs_->getFieldName(pos);

            if (rs_->isNull(pos))
            {
                feature->put(name, mapnik::value_null());
            }
            else
            {
                const char* buf = rs_->getValue(pos);
                const int oid = rs_->getTypeOID(pos);
                switch (oid)
                {
                    case 16: //bool
                    {
                        feature->put(name, (buf[0] != 0));
                        break;
                    }

                    case 23: //int4
                    {
                        feature->put<mapnik::value_integer>(name, int4net(buf));
                        break;
                    }

                    case 21: //int2
                    {
                        feature->put<mapnik::value_integer>(name, int2net(buf));
                        break;
                    }

                    case 20: //int8/BigInt
                    {
                        feature->put<mapnik::value_integer>(name, int8net(buf));
                        break;
                    }

                    case 700: //float4
                    {
                        float val;
                        float4net(val, buf);
                        feature->put(name, val);
                        break;
                    }

                    case 701: //float8
                    {
                        double val;
                        float8net(val, buf);
                        feature->put(name, val);
                        break;
                    }

                    case 25:   //text
                    case 1043: //varchar
                    case 705:  //literal
                    {
                        feature->put(name, tr_->transcode(buf));
                        break;
                    }

                    case 1042: //bpchar
                    {
                        std::string str = mapnik::util::trim_copy(buf);
                        feature->put(name, tr_->transcode(str.c_str()));
                        break;
                    }

                    case 1700: //numeric
                    {
                        double val;
                        std::string str = mapnik::sql_utils::numeric2string(buf);
                        if (mapnik::util::string2double(str, val))
                        {
                            feature->put(name, val);
                        }
                        break;
                    }

                    default:
                    {
                        MAPNIK_LOG_WARN(postgis) << "postgis_featureset: Uknown type_oid=" << oid;

                        break;
                    }
                }
            }
        }
        return feature;
    }
    return feature_ptr();
}


postgis_featureset::~postgis_featureset()
{
    rs_->close();
}<|MERGE_RESOLUTION|>--- conflicted
+++ resolved
@@ -75,13 +75,9 @@
             const char* buf = rs_->getValue(pos);
             std::string name = rs_->getFieldName(pos);
 
-<<<<<<< HEAD
-            // validation happens of this type at bind()
+            // validation happens of this type at initialization
             mapnik::value_integer val;
-=======
-            // validation happens of this type at initialization
-            int val;
->>>>>>> ae69ee9a
+
             if (oid == 20)
             {
                 val = int8net(buf);

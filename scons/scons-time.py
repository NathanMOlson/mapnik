--- conflicted
+++ resolved
@@ -31,11 +31,7 @@
 # WITH THE SOFTWARE OR THE USE OR OTHER DEALINGS IN THE SOFTWARE.
 from __future__ import division, print_function
 
-<<<<<<< HEAD
 __revision__ = "src/script/scons-time.py 74b2c53bc42290e911b334a6b44f187da698a668 2017/11/14 13:16:53 bdbaddog"
-=======
-__revision__ = "src/script/scons-time.py rel_2.5.1:3735:9dc6cee5c168 2016/11/03 14:02:02 bdbaddog"
->>>>>>> ce12610a
 
 import getopt
 import glob
@@ -268,7 +264,7 @@
     return '%s 2>&1 | tee %s' % (command, log)
 
 
-    
+
 class SConsTimer(object):
     """
     Usage: scons-time SUBCOMMAND [ARGUMENTS]
@@ -364,7 +360,7 @@
         'SCons'         : 'Total SCons execution time',
         'commands'      : 'Total command execution time',
     }
-    
+
     time_string_all = 'Total .* time'
 
     #
